--- conflicted
+++ resolved
@@ -8,11 +8,8 @@
 import "crypto/merkle/merkle.proto";
 import "libs/kv/types.proto";
 import "proto/types/types.proto";
-<<<<<<< HEAD
 import "proto/crypto/types.proto";
-=======
 import "proto/types/params.proto";
->>>>>>> a8a20827
 import "google/protobuf/timestamp.proto";
 
 // This file is copied from http://github.com/tendermint/abci
@@ -66,8 +63,8 @@
 }
 
 message RequestInitChain {
-  google.protobuf.Timestamp time     = 1 [(gogoproto.nullable) = false, (gogoproto.stdtime) = true];
-  string                    chain_id = 2;
+  google.protobuf.Timestamp time             = 1 [(gogoproto.nullable) = false, (gogoproto.stdtime) = true];
+  string                    chain_id         = 2;
   ConsensusParams           consensus_params = 3;
   repeated ValidatorUpdate  validators       = 4 [(gogoproto.nullable) = false];
   bytes                     app_state_bytes  = 5;
@@ -222,7 +219,7 @@
 // ConsensusParams contains all consensus-relevant parameters
 // that can be adjusted by the abci app
 message ConsensusParams {
-  BlockParams     block     = 1;
+  BlockParams                            block     = 1;
   tendermint.proto.types.EvidenceParams  evidence  = 2;
   tendermint.proto.types.ValidatorParams validator = 3;
 }
@@ -279,10 +276,10 @@
 }
 
 message Evidence {
-  string                    type      = 1;
-  Validator                 validator = 2 [(gogoproto.nullable) = false];
-  int64                     height    = 3;
-  google.protobuf.Timestamp time = 4 [(gogoproto.nullable) = false, (gogoproto.stdtime) = true];
+  string                    type               = 1;
+  Validator                 validator          = 2 [(gogoproto.nullable) = false];
+  int64                     height             = 3;
+  google.protobuf.Timestamp time               = 4 [(gogoproto.nullable) = false, (gogoproto.stdtime) = true];
   int64                     total_voting_power = 5;
 }
 
