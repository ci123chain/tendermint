--- conflicted
+++ resolved
@@ -4,13 +4,13 @@
 	"bytes"
 	"crypto/sha256"
 	"fmt"
-<<<<<<< HEAD
+
 	"github.com/tendermint/tendermint/p2p"
 	"github.com/tendermint/tendermint/p2p/tls"
-=======
+
 	"io"
 	"os"
->>>>>>> 420e87ea
+
 
 	"github.com/pkg/errors"
 	"github.com/spf13/cobra"
@@ -111,16 +111,11 @@
 		Use:   "node",
 		Short: "Run the tendermint node",
 		RunE: func(cmd *cobra.Command, args []string) error {
-<<<<<<< HEAD
-			var b = config
-			fmt.Println(b.P2P.PersistentPeers)
-=======
+
 			if err := checkGenesisHash(config); err != nil {
 				return err
 			}
 
->>>>>>> 420e87ea
-			n, err := nodeProvider(config, logger)
 			if err != nil {
 				return fmt.Errorf("failed to create node: %w", err)
 			}
@@ -138,7 +133,6 @@
 				}
 			})
 
-<<<<<<< HEAD
 			var newCfg = n.Config()
 			//var node_store = p2p.NewNodeStore()
 			p2p.SetP2PConfig(newCfg)
@@ -155,18 +149,7 @@
 				return fmt.Errorf("Failed to start node: %v", err)
 			}
 			logger.Info("Started node", "nodeInfo", n.Switch().NodeInfo())
-			//var newCfg = n.Config()
-			//p2p.SetP2PConfig(newCfg.P2P)
-			//p2p.SetLogger(logger)
-			//tls.SetTLSConfig(newCfg.P2P.TLSConfig)
-			//tls.SetLogger(logger)
-			//if newCfg.P2P.TLSOption {
-			//	tls.NewTLS()
-			//}
-			//logger.Info("Started TLS")
 
-=======
->>>>>>> 420e87ea
 			// Run forever.
 			select {}
 		},
