--- conflicted
+++ resolved
@@ -40,19 +40,6 @@
     # - gocognit
   disable:
     - errcheck
-<<<<<<< HEAD
-    - unparam
-    - lll
-    - gochecknoglobals
-    - gochecknoinits
-    - stylecheck
-    - funlen
-    - godox
-    - whitespace
-    - wsl
-    - gocognit
-=======
->>>>>>> 7edc0601
 
 linters-settings:
   dogsled:
