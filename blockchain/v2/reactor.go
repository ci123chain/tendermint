package v2

import (
	"errors"
	"fmt"
	"sync"
	"time"

	"github.com/tendermint/go-amino"
	"github.com/tendermint/tendermint/behaviour"
	"github.com/tendermint/tendermint/libs/log"
	"github.com/tendermint/tendermint/p2p"
	"github.com/tendermint/tendermint/state"
	"github.com/tendermint/tendermint/types"
)

//-------------------------------------

type bcBlockRequestMessage struct {
	Height int64
}

// ValidateBasic performs basic validation.
func (m *bcBlockRequestMessage) ValidateBasic() error {
	if m.Height < 0 {
		return errors.New("negative Height")
	}
	return nil
}

func (m *bcBlockRequestMessage) String() string {
	return fmt.Sprintf("[bcBlockRequestMessage %v]", m.Height)
}

type bcNoBlockResponseMessage struct {
	Height int64
}

// ValidateBasic performs basic validation.
func (m *bcNoBlockResponseMessage) ValidateBasic() error {
	if m.Height < 0 {
		return errors.New("negative Height")
	}
	return nil
}

func (m *bcNoBlockResponseMessage) String() string {
	return fmt.Sprintf("[bcNoBlockResponseMessage %d]", m.Height)
}

//-------------------------------------

type bcBlockResponseMessage struct {
	Block *types.Block
}

// ValidateBasic performs basic validation.
func (m *bcBlockResponseMessage) ValidateBasic() error {
	return m.Block.ValidateBasic()
}

func (m *bcBlockResponseMessage) String() string {
	return fmt.Sprintf("[bcBlockResponseMessage %v]", m.Block.Height)
}

//-------------------------------------

type bcStatusRequestMessage struct {
	Height int64
}

// ValidateBasic performs basic validation.
func (m *bcStatusRequestMessage) ValidateBasic() error {
	if m.Height < 0 {
		return errors.New("negative Height")
	}
	return nil
}

func (m *bcStatusRequestMessage) String() string {
	return fmt.Sprintf("[bcStatusRequestMessage %v]", m.Height)
}

//-------------------------------------

type bcStatusResponseMessage struct {
	Height int64
}

// ValidateBasic performs basic validation.
func (m *bcStatusResponseMessage) ValidateBasic() error {
	if m.Height < 0 {
		return errors.New("negative Height")
	}
	return nil
}

func (m *bcStatusResponseMessage) String() string {
	return fmt.Sprintf("[bcStatusResponseMessage %v]", m.Height)
}

type blockStore interface {
	LoadBlock(height int64) *types.Block
	SaveBlock(*types.Block, *types.PartSet, *types.Commit)
	Height() int64
}

// BlockchainReactor handles fast sync protocol.
type BlockchainReactor struct {
	p2p.BaseReactor

	events    chan Event // XXX: Rename eventsFromPeers
	stopDemux chan struct{}
	scheduler *Routine
	processor *Routine
	logger    log.Logger

	mtx           sync.RWMutex
	maxPeerHeight int64
	syncHeight    int64

	reporter behaviour.Reporter
	io       iIo
	store    blockStore
}

type blockApplier interface {
	ApplyBlock(state state.State, blockID types.BlockID, block *types.Block) (state.State, error)
}

type blockVerifier interface {
	VerifyCommit(chainID string, blockID types.BlockID, height int64, commit *types.Commit) error
}

// XXX: unify naming in this package around tdState
// XXX: V1 stores a copy of state as initialState, which is never mutated. Is that nessesary?
func newReactor(state state.State, store blockStore, reporter behaviour.Reporter,
	blockApplier blockApplier, bufferSize int) *BlockchainReactor {
	scheduler := newScheduler(state.LastBlockHeight, time.Now())
	pContext := newProcessorContext(store, blockApplier, state)
	processor := newPcState(pContext)

	return &BlockchainReactor{
		events:    make(chan Event, bufferSize),
		stopDemux: make(chan struct{}),
		scheduler: newRoutine("scheduler", scheduler.handle, bufferSize),
		processor: newRoutine("processor", processor.handle, bufferSize),
		store:     store,
		reporter:  reporter,
		logger:    log.NewNopLogger(),
	}
}

// NewBlockchainReactor creates a new reactor instance.
func NewBlockchainReactor(state state.State, blockApplier blockApplier, store blockStore, fastSync bool) *BlockchainReactor {
	reporter := behaviour.NewMockReporter()
	return newReactor(state, store, reporter, blockApplier, 1000)
}

// SetSwitch implements Reactor interface.
func (r *BlockchainReactor) SetSwitch(sw *p2p.Switch) {
	if sw == nil {
		panic("Initalized BlockchainReactor with a nil switch")
	}

	r.Switch = sw
	r.io = newSwitchIo(sw)
}

func (r *BlockchainReactor) setMaxPeerHeight(height int64) {
	r.mtx.Lock()
	defer r.mtx.Unlock()
	if height > r.maxPeerHeight {
		r.maxPeerHeight = height
	}
}

func (r *BlockchainReactor) setSyncHeight(height int64) {
	r.mtx.Lock()
	defer r.mtx.Unlock()
	r.syncHeight = height
}

// SyncHeight returns the height to which the BlockchainReactor has synced.
func (r *BlockchainReactor) SyncHeight() int64 {
	r.mtx.RLock()
	defer r.mtx.RUnlock()
	return r.syncHeight
}

// SetLogger sets the logger of the reactor.
func (r *BlockchainReactor) SetLogger(logger log.Logger) {
	r.logger = logger
	r.scheduler.setLogger(logger)
	r.processor.setLogger(logger)
}

// Start implements cmn.Service interface
func (r *BlockchainReactor) Start() error {
	r.reporter = behaviour.NewSwitcReporter(r.BaseReactor.Switch)
	go r.scheduler.start()
	go r.processor.start()
	go r.demux()
	return nil
}

// reactor generated ticker events:
// ticker for cleaning peers
type rTryPrunePeer struct {
	priorityHigh
	time time.Time
}

func (e rTryPrunePeer) String() string {
	return fmt.Sprintf(": %v", e.time)
}

// ticker event for scheduling block requests
type rTrySchedule struct {
	priorityHigh
	time time.Time
}

func (e rTrySchedule) String() string {
	return fmt.Sprintf(": %v", e.time)
}

// ticker for block processing
type rProcessBlock struct {
	priorityNormal
}

// reactor generated events based on blockchain related messages from peers:
// blockResponse message received from a peer
type bcBlockResponse struct {
	priorityNormal
	time   time.Time
	peerID p2p.ID
	size   int64
	block  *types.Block
}

// blockNoResponse message received from a peer
type bcNoBlockResponse struct {
	priorityNormal
	time   time.Time
	peerID p2p.ID
	height int64
}

// statusResponse message received from a peer
type bcStatusResponse struct {
	priorityNormal
	time   time.Time
	peerID p2p.ID
	height int64
}

// new peer is connected
type bcAddNewPeer struct {
	priorityNormal
	peerID p2p.ID
}

// existing peer is removed
type bcRemovePeer struct {
	priorityHigh
	peerID p2p.ID
	reason interface{}
}

<<<<<<< HEAD
func (r *BlockchainReactor) demux() {
	var lastRate = 0.0
	var lastHundred = time.Now()

	var (
		processBlockFreq = 20 * time.Millisecond
		doProcessBlockCh = make(chan struct{}, 1)
		doProcessBlockTk = time.NewTicker(processBlockFreq)

		prunePeerFreq = 1 * time.Second
		doPrunePeerCh = make(chan struct{}, 1)
		doPrunePeerTk = time.NewTicker(prunePeerFreq)

		scheduleFreq = 20 * time.Millisecond
		doScheduleCh = make(chan struct{}, 1)
		doScheduleTk = time.NewTicker(scheduleFreq)

		statusFreq = 10 * time.Second
		doStatusCh = make(chan struct{}, 1)
		doStatusTk = time.NewTicker(statusFreq)
	)

	// XXX: Extract timers to make testing atemporal
=======
// XXX: How to make this deterministic?
// XXX: Would it be possible here to provide some kind of type safety for the types
// of events that each routine can produce and consume?
func (r *Reactor) demux() {
>>>>>>> 79b99f05
	for {
		select {
		// Pacers: send at most per frequency but don't saturate
		case <-doProcessBlockTk.C:
			select {
			case doProcessBlockCh <- struct{}{}:
			default:
			}
		case <-doPrunePeerTk.C:
			select {
			case doPrunePeerCh <- struct{}{}:
			default:
			}
		case <-doScheduleTk.C:
			select {
			case doScheduleCh <- struct{}{}:
			default:
			}
		case <-doStatusTk.C:
			select {
			case doStatusCh <- struct{}{}:
			default:
			}

		// Tickers: perform tasks periodically
		case <-doScheduleCh:
			r.scheduler.send(rTrySchedule{time: time.Now()})
		case <-doPrunePeerCh:
			r.scheduler.send(rTryPrunePeer{time: time.Now()})
		case <-doProcessBlockCh:
			r.processor.send(rProcessBlock{})
		case <-doStatusCh:
			r.io.broadcastStatusRequest(r.SyncHeight())

		// Events from peers
		case event := <-r.events:
			switch event := event.(type) {
			case bcStatusResponse:
				r.setMaxPeerHeight(event.height)
				r.scheduler.send(event)
			case bcAddNewPeer, bcRemovePeer, bcBlockResponse, bcNoBlockResponse:
				r.scheduler.send(event)
			}

		// Incremental events form scheduler
		case event := <-r.scheduler.next():
			switch event := event.(type) {
			case scBlockReceived:
				r.processor.send(event)
			case scPeerError:
				r.processor.send(event)
				r.reporter.Report(behaviour.BadMessage(event.peerID, "scPeerError"))
			case scBlockRequest:
				r.io.sendBlockRequest(event.peerID, event.height)
			case scFinishedEv:
				r.processor.send(event)
				r.scheduler.stop()
			}

		// Incremental events from processor
		case event := <-r.processor.next():
			// io.handle reportPeerError
			switch event := event.(type) {
			case pcBlockProcessed:
				r.setSyncHeight(event.height)
				if r.syncHeight%100 == 0 {
					lastRate = 0.9*lastRate + 0.1*(100/time.Since(lastHundred).Seconds())
					r.logger.Info("Fast Syncc Rate", "height", r.syncHeight,
						"max_peer_height", r.maxPeerHeight, "blocks/s", lastRate)
					lastHundred = time.Now()
				}
				r.scheduler.send(event)
			case pcBlockVerificationFailure:
				r.scheduler.send(event)
			case pcFinished:
				r.processor.stop()
			}

		// Terminal events from scheduler
		case err := <-r.scheduler.final():
			r.logger.Info(fmt.Sprintf("scheduler final %s", err))
			// send the processor stop?

		// Terminal event from processor
		case event := <-r.processor.final():
			r.logger.Info(fmt.Sprintf("processor final %s", event))
			if msg, ok := event.(pcFinished); ok {
				r.io.switchToConsensus(msg.tdState, msg.blocksSynced)
			}
		case <-r.stopDemux:
			r.logger.Info("demuxing stopped")
			return
		}
	}
}

// Stop implements cmn.Service interface.
func (r *BlockchainReactor) Stop() error {
	r.logger.Info("reactor stopping")

	r.scheduler.stop()
	r.processor.stop()
	close(r.stopDemux)
	close(r.events)

	r.logger.Info("reactor stopped")
	return nil
}

const (
	// NOTE: keep up to date with bcBlockResponseMessage
	bcBlockResponseMessagePrefixSize   = 4
	bcBlockResponseMessageFieldKeySize = 1
	maxMsgSize                         = types.MaxBlockSizeBytes +
		bcBlockResponseMessagePrefixSize +
		bcBlockResponseMessageFieldKeySize
)

// BlockchainMessage is a generic message for this reactor.
type BlockchainMessage interface {
	ValidateBasic() error
}

// RegisterBlockchainMessages registers the fast sync messages for amino encoding.
func RegisterBlockchainMessages(cdc *amino.Codec) {
	cdc.RegisterInterface((*BlockchainMessage)(nil), nil)
	cdc.RegisterConcrete(&bcBlockRequestMessage{}, "tendermint/blockchain/BlockRequest", nil)
	cdc.RegisterConcrete(&bcBlockResponseMessage{}, "tendermint/blockchain/BlockResponse", nil)
	cdc.RegisterConcrete(&bcNoBlockResponseMessage{}, "tendermint/blockchain/NoBlockResponse", nil)
	cdc.RegisterConcrete(&bcStatusResponseMessage{}, "tendermint/blockchain/StatusResponse", nil)
	cdc.RegisterConcrete(&bcStatusRequestMessage{}, "tendermint/blockchain/StatusRequest", nil)
}

func decodeMsg(bz []byte) (msg BlockchainMessage, err error) {
	if len(bz) > maxMsgSize {
		return msg, fmt.Errorf("msg exceeds max size (%d > %d)", len(bz), maxMsgSize)
	}
	err = cdc.UnmarshalBinaryBare(bz, &msg)
	return
}

// Receive implements Reactor by handling different message types.
func (r *BlockchainReactor) Receive(chID byte, src p2p.Peer, msgBytes []byte) {
	msg, err := decodeMsg(msgBytes)
	if err != nil {
		r.logger.Error("error decoding message",
			"src", src.ID(), "chId", chID, "msg", msg, "err", err, "bytes", msgBytes)
		_ = r.reporter.Report(behaviour.BadMessage(src.ID(), err.Error()))
		return
	}

	if err = msg.ValidateBasic(); err != nil {
		r.logger.Error("peer sent us invalid msg", "peer", src, "msg", msg, "err", err)
		_ = r.reporter.Report(behaviour.BadMessage(src.ID(), err.Error()))
		return
	}

	r.logger.Debug("Receive", "src", src.ID(), "chID", chID, "msg", msg)

	switch msg := msg.(type) {
	case *bcStatusRequestMessage:
		if err := r.io.sendStatusResponse(r.store.Height(), src.ID()); err != nil {
			r.logger.Error("Could not send status message to peer", "src", src)
		}

	case *bcBlockRequestMessage:
		block := r.store.LoadBlock(msg.Height)
		if block != nil {
			if err = r.io.sendBlockToPeer(block, src.ID()); err != nil {
				r.logger.Error("Could not send block message to peer: ", err)
			}
		} else {
			r.logger.Info("peer asking for a block we don't have", "src", src, "height", msg.Height)
			peerID := src.ID()
			if err = r.io.sendBlockNotFound(msg.Height, peerID); err != nil {
				r.logger.Error("Couldn't send block not found: ", err)
			}
		}

	case *bcStatusResponseMessage:
		r.events <- bcStatusResponse{peerID: src.ID(), height: msg.Height}

	case *bcBlockResponseMessage:
		r.events <- bcBlockResponse{
			peerID: src.ID(),
			block:  msg.Block,
			size:   int64(len(msgBytes)),
			time:   time.Now(),
		}

	case *bcNoBlockResponseMessage:
		r.events <- bcNoBlockResponse{peerID: src.ID(), height: msg.Height, time: time.Now()}
	}
}

// AddPeer implements Reactor interface
func (r *BlockchainReactor) AddPeer(peer p2p.Peer) {
	err := r.io.sendStatusResponse(r.store.Height(), peer.ID())
	if err != nil {
		r.logger.Error("Could not send status message to peer new", "src", peer.ID, "height", r.SyncHeight())
	}
	r.events <- bcAddNewPeer{peerID: peer.ID()}
}

// RemovePeer implements Reactor interface.
func (r *BlockchainReactor) RemovePeer(peer p2p.Peer, reason interface{}) {
	event := bcRemovePeer{
		peerID: peer.ID(),
		reason: reason,
	}
	r.events <- event
}

// GetChannels implements Reactor
func (r *BlockchainReactor) GetChannels() []*p2p.ChannelDescriptor {
	return []*p2p.ChannelDescriptor{
		{
			ID:                  BlockchainChannel,
			Priority:            10,
			SendQueueCapacity:   2000,
			RecvBufferCapacity:  50 * 4096,
			RecvMessageCapacity: maxMsgSize,
		},
	}
}<|MERGE_RESOLUTION|>--- conflicted
+++ resolved
@@ -138,6 +138,8 @@
 	blockApplier blockApplier, bufferSize int) *BlockchainReactor {
 	scheduler := newScheduler(state.LastBlockHeight, time.Now())
 	pContext := newProcessorContext(store, blockApplier, state)
+	// TODO: Fix naming to just newProcesssor
+	// newPcState requires a processorContext
 	processor := newPcState(pContext)
 
 	return &BlockchainReactor{
@@ -269,7 +271,6 @@
 	reason interface{}
 }
 
-<<<<<<< HEAD
 func (r *BlockchainReactor) demux() {
 	var lastRate = 0.0
 	var lastHundred = time.Now()
@@ -293,12 +294,6 @@
 	)
 
 	// XXX: Extract timers to make testing atemporal
-=======
-// XXX: How to make this deterministic?
-// XXX: Would it be possible here to provide some kind of type safety for the types
-// of events that each routine can produce and consume?
-func (r *Reactor) demux() {
->>>>>>> 79b99f05
 	for {
 		select {
 		// Pacers: send at most per frequency but don't saturate
