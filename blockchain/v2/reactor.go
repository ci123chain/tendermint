package v2

import (
	"fmt"
	"sync"
	"time"

	"github.com/tendermint/tendermint/behaviour"
	"github.com/tendermint/tendermint/libs/log"
	"github.com/tendermint/tendermint/p2p"
	"github.com/tendermint/tendermint/state"
	"github.com/tendermint/tendermint/types"

<<<<<<< HEAD
	bc "github.com/tendermint/tendermint/blockchain"
)
=======
//-------------------------------------

type bcStatusRequestMessage struct {
	Height int64
	Base   int64
}

// ValidateBasic performs basic validation.
func (m *bcStatusRequestMessage) ValidateBasic() error {
	if m.Base < 0 {
		return errors.New("negative Base")
	}
	if m.Height < 0 {
		return errors.New("negative Height")
	}
	if m.Base > m.Height {
		return fmt.Errorf("base %v cannot be greater than height %v", m.Base, m.Height)
	}
	return nil
}

func (m *bcStatusRequestMessage) String() string {
	return fmt.Sprintf("[bcStatusRequestMessage %v:%v]", m.Base, m.Height)
}

//-------------------------------------

type bcStatusResponseMessage struct {
	Height int64
	Base   int64
}

// ValidateBasic performs basic validation.
func (m *bcStatusResponseMessage) ValidateBasic() error {
	if m.Base < 0 {
		return errors.New("negative Base")
	}
	if m.Height < 0 {
		return errors.New("negative Height")
	}
	if m.Base > m.Height {
		return fmt.Errorf("base %v cannot be greater than height %v", m.Base, m.Height)
	}
	return nil
}

func (m *bcStatusResponseMessage) String() string {
	return fmt.Sprintf("[bcStatusResponseMessage %v:%v]", m.Base, m.Height)
}
>>>>>>> d7fbe9dd

type blockStore interface {
	LoadBlock(height int64) *types.Block
	SaveBlock(*types.Block, *types.PartSet, *types.Commit)
	Base() int64
	Height() int64
}

// BlockchainReactor handles fast sync protocol.
type BlockchainReactor struct {
	p2p.BaseReactor

	events    chan Event // XXX: Rename eventsFromPeers
	stopDemux chan struct{}
	scheduler *Routine
	processor *Routine
	logger    log.Logger

	mtx           sync.RWMutex
	maxPeerHeight int64
	syncHeight    int64

	reporter behaviour.Reporter
	io       iIO
	store    blockStore
}

//nolint:unused,deadcode
type blockVerifier interface {
	VerifyCommit(chainID string, blockID types.BlockID, height int64, commit *types.Commit) error
}

//nolint:deadcode
type blockApplier interface {
	ApplyBlock(state state.State, blockID types.BlockID, block *types.Block) (state.State, int64, error)
}

// XXX: unify naming in this package around tmState
// XXX: V1 stores a copy of state as initialState, which is never mutated. Is that nessesary?
func newReactor(state state.State, store blockStore, reporter behaviour.Reporter,
	blockApplier blockApplier, bufferSize int) *BlockchainReactor {
	scheduler := newScheduler(state.LastBlockHeight, time.Now())
	pContext := newProcessorContext(store, blockApplier, state)
	// TODO: Fix naming to just newProcesssor
	// newPcState requires a processorContext
	processor := newPcState(pContext)

	return &BlockchainReactor{
		events:    make(chan Event, bufferSize),
		stopDemux: make(chan struct{}),
		scheduler: newRoutine("scheduler", scheduler.handle, bufferSize),
		processor: newRoutine("processor", processor.handle, bufferSize),
		store:     store,
		reporter:  reporter,
		logger:    log.NewNopLogger(),
	}
}

// NewBlockchainReactor creates a new reactor instance.
func NewBlockchainReactor(
	state state.State,
	blockApplier blockApplier,
	store blockStore,
	fastSync bool) *BlockchainReactor {
	reporter := behaviour.NewMockReporter()
	return newReactor(state, store, reporter, blockApplier, 1000)
}

// SetSwitch implements Reactor interface.
func (r *BlockchainReactor) SetSwitch(sw *p2p.Switch) {
	if sw == nil {
		panic("set nil switch")
	}

	r.Switch = sw
	r.io = newSwitchIo(sw)
}

func (r *BlockchainReactor) setMaxPeerHeight(height int64) {
	r.mtx.Lock()
	defer r.mtx.Unlock()
	if height > r.maxPeerHeight {
		r.maxPeerHeight = height
	}
}

func (r *BlockchainReactor) setSyncHeight(height int64) {
	r.mtx.Lock()
	defer r.mtx.Unlock()
	r.syncHeight = height
}

// SyncHeight returns the height to which the BlockchainReactor has synced.
func (r *BlockchainReactor) SyncHeight() int64 {
	r.mtx.RLock()
	defer r.mtx.RUnlock()
	return r.syncHeight
}

// SetLogger sets the logger of the reactor.
func (r *BlockchainReactor) SetLogger(logger log.Logger) {
	r.logger = logger
	r.scheduler.setLogger(logger)
	r.processor.setLogger(logger)
}

// Start implements cmn.Service interface
func (r *BlockchainReactor) Start() error {
	r.reporter = behaviour.NewSwitchReporter(r.BaseReactor.Switch)
	go r.scheduler.start()
	go r.processor.start()
	go r.demux()
	return nil
}

// reactor generated ticker events:
// ticker for cleaning peers
type rTryPrunePeer struct {
	priorityHigh
	time time.Time
}

func (e rTryPrunePeer) String() string {
	return fmt.Sprintf(": %v", e.time)
}

// ticker event for scheduling block requests
type rTrySchedule struct {
	priorityHigh
	time time.Time
}

func (e rTrySchedule) String() string {
	return fmt.Sprintf(": %v", e.time)
}

// ticker for block processing
type rProcessBlock struct {
	priorityNormal
}

// reactor generated events based on blockchain related messages from peers:
// blockResponse message received from a peer
type bcBlockResponse struct {
	priorityNormal
	time   time.Time
	peerID p2p.ID
	size   int64
	block  *types.Block
}

// blockNoResponse message received from a peer
type bcNoBlockResponse struct {
	priorityNormal
	time   time.Time
	peerID p2p.ID
	height int64
}

// statusResponse message received from a peer
type bcStatusResponse struct {
	priorityNormal
	time   time.Time
	peerID p2p.ID
	base   int64
	height int64
}

// new peer is connected
type bcAddNewPeer struct {
	priorityNormal
	peerID p2p.ID
}

// existing peer is removed
type bcRemovePeer struct {
	priorityHigh
	peerID p2p.ID
	reason interface{}
}

func (r *BlockchainReactor) demux() {
	var lastRate = 0.0
	var lastHundred = time.Now()

	var (
		processBlockFreq = 20 * time.Millisecond
		doProcessBlockCh = make(chan struct{}, 1)
		doProcessBlockTk = time.NewTicker(processBlockFreq)

		prunePeerFreq = 1 * time.Second
		doPrunePeerCh = make(chan struct{}, 1)
		doPrunePeerTk = time.NewTicker(prunePeerFreq)

		scheduleFreq = 20 * time.Millisecond
		doScheduleCh = make(chan struct{}, 1)
		doScheduleTk = time.NewTicker(scheduleFreq)

		statusFreq = 10 * time.Second
		doStatusCh = make(chan struct{}, 1)
		doStatusTk = time.NewTicker(statusFreq)
	)

	// XXX: Extract timers to make testing atemporal
	for {
		select {
		// Pacers: send at most per frequency but don't saturate
		case <-doProcessBlockTk.C:
			select {
			case doProcessBlockCh <- struct{}{}:
			default:
			}
		case <-doPrunePeerTk.C:
			select {
			case doPrunePeerCh <- struct{}{}:
			default:
			}
		case <-doScheduleTk.C:
			select {
			case doScheduleCh <- struct{}{}:
			default:
			}
		case <-doStatusTk.C:
			select {
			case doStatusCh <- struct{}{}:
			default:
			}

		// Tickers: perform tasks periodically
		case <-doScheduleCh:
			r.scheduler.send(rTrySchedule{time: time.Now()})
		case <-doPrunePeerCh:
			r.scheduler.send(rTryPrunePeer{time: time.Now()})
		case <-doProcessBlockCh:
			r.processor.send(rProcessBlock{})
		case <-doStatusCh:
			r.io.broadcastStatusRequest(r.store.Base(), r.SyncHeight())

		// Events from peers
		case event := <-r.events:
			switch event := event.(type) {
			case bcStatusResponse:
				r.setMaxPeerHeight(event.height)
				r.scheduler.send(event)
			case bcAddNewPeer, bcRemovePeer, bcBlockResponse, bcNoBlockResponse:
				r.scheduler.send(event)
			}

		// Incremental events form scheduler
		case event := <-r.scheduler.next():
			switch event := event.(type) {
			case scBlockReceived:
				r.processor.send(event)
			case scPeerError:
				r.processor.send(event)
				r.reporter.Report(behaviour.BadMessage(event.peerID, "scPeerError"))
			case scBlockRequest:
				r.io.sendBlockRequest(event.peerID, event.height)
			case scFinishedEv:
				r.processor.send(event)
				r.scheduler.stop()
			}

		// Incremental events from processor
		case event := <-r.processor.next():
			switch event := event.(type) {
			case pcBlockProcessed:
				r.setSyncHeight(event.height)
				if r.syncHeight%100 == 0 {
					lastRate = 0.9*lastRate + 0.1*(100/time.Since(lastHundred).Seconds())
					r.logger.Info("Fast Syncc Rate", "height", r.syncHeight,
						"max_peer_height", r.maxPeerHeight, "blocks/s", lastRate)
					lastHundred = time.Now()
				}
				r.scheduler.send(event)
			case pcBlockVerificationFailure:
				r.scheduler.send(event)
			case pcFinished:
				r.io.trySwitchToConsensus(event.tmState, event.blocksSynced)
				r.processor.stop()
			}

		// Terminal events from scheduler
		case err := <-r.scheduler.final():
			r.logger.Info(fmt.Sprintf("scheduler final %s", err))
			// send the processor stop?

		// Terminal event from processor
		case event := <-r.processor.final():
			r.logger.Info(fmt.Sprintf("processor final %s", event))

		case <-r.stopDemux:
			r.logger.Info("demuxing stopped")
			return
		}
	}
}

// Stop implements cmn.Service interface.
func (r *BlockchainReactor) Stop() error {
	r.logger.Info("reactor stopping")

	r.scheduler.stop()
	r.processor.stop()
	close(r.stopDemux)
	close(r.events)

	r.logger.Info("reactor stopped")
	return nil
}

// Receive implements Reactor by handling different message types.
func (r *BlockchainReactor) Receive(chID byte, src p2p.Peer, msgBytes []byte) {
	msg, err := bc.DecodeMsg(msgBytes)
	if err != nil {
		r.logger.Error("error decoding message",
			"src", src.ID(), "chId", chID, "msg", msg, "err", err, "bytes", msgBytes)
		_ = r.reporter.Report(behaviour.BadMessage(src.ID(), err.Error()))
		return
	}

	if err = msg.ValidateBasic(); err != nil {
		r.logger.Error("peer sent us invalid msg", "peer", src, "msg", msg, "err", err)
		_ = r.reporter.Report(behaviour.BadMessage(src.ID(), err.Error()))
		return
	}

	r.logger.Debug("Receive", "src", src.ID(), "chID", chID, "msg", msg)

	switch msg := msg.(type) {
	case *bc.StatusRequestMessage:
		if err := r.io.sendStatusResponse(r.store.Height(), src.ID()); err != nil {
			r.logger.Error("Could not send status message to peer", "src", src)
		}

	case *bc.BlockRequestMessage:
		block := r.store.LoadBlock(msg.Height)
		if block != nil {
			if err = r.io.sendBlockToPeer(block, src.ID()); err != nil {
				r.logger.Error("Could not send block message to peer: ", err)
			}
		} else {
			r.logger.Info("peer asking for a block we don't have", "src", src, "height", msg.Height)
			peerID := src.ID()
			if err = r.io.sendBlockNotFound(msg.Height, peerID); err != nil {
				r.logger.Error("Couldn't send block not found: ", err)
			}
		}

<<<<<<< HEAD
	case *bc.StatusResponseMessage:
		r.events <- bcStatusResponse{peerID: src.ID(), height: msg.Height}
=======
	case *bcStatusResponseMessage:
		r.events <- bcStatusResponse{peerID: src.ID(), base: msg.Base, height: msg.Height}
>>>>>>> d7fbe9dd

	case *bc.BlockResponseMessage:
		r.events <- bcBlockResponse{
			peerID: src.ID(),
			block:  msg.Block,
			size:   int64(len(msgBytes)),
			time:   time.Now(),
		}

	case *bc.NoBlockResponseMessage:
		r.events <- bcNoBlockResponse{peerID: src.ID(), height: msg.Height, time: time.Now()}
	}
}

// AddPeer implements Reactor interface
func (r *BlockchainReactor) AddPeer(peer p2p.Peer) {
	err := r.io.sendStatusResponse(r.store.Height(), peer.ID())
	if err != nil {
		r.logger.Error("Could not send status message to peer new", "src", peer.ID, "height", r.SyncHeight())
	}
	r.events <- bcAddNewPeer{peerID: peer.ID()}
}

// RemovePeer implements Reactor interface.
func (r *BlockchainReactor) RemovePeer(peer p2p.Peer, reason interface{}) {
	event := bcRemovePeer{
		peerID: peer.ID(),
		reason: reason,
	}
	r.events <- event
}

// GetChannels implements Reactor
func (r *BlockchainReactor) GetChannels() []*p2p.ChannelDescriptor {
	return []*p2p.ChannelDescriptor{
		{
			ID:                  BlockchainChannel,
			Priority:            10,
			SendQueueCapacity:   2000,
			RecvBufferCapacity:  50 * 4096,
			RecvMessageCapacity: bc.MaxMsgSize,
		},
	}
}<|MERGE_RESOLUTION|>--- conflicted
+++ resolved
@@ -11,60 +11,8 @@
 	"github.com/tendermint/tendermint/state"
 	"github.com/tendermint/tendermint/types"
 
-<<<<<<< HEAD
 	bc "github.com/tendermint/tendermint/blockchain"
 )
-=======
-//-------------------------------------
-
-type bcStatusRequestMessage struct {
-	Height int64
-	Base   int64
-}
-
-// ValidateBasic performs basic validation.
-func (m *bcStatusRequestMessage) ValidateBasic() error {
-	if m.Base < 0 {
-		return errors.New("negative Base")
-	}
-	if m.Height < 0 {
-		return errors.New("negative Height")
-	}
-	if m.Base > m.Height {
-		return fmt.Errorf("base %v cannot be greater than height %v", m.Base, m.Height)
-	}
-	return nil
-}
-
-func (m *bcStatusRequestMessage) String() string {
-	return fmt.Sprintf("[bcStatusRequestMessage %v:%v]", m.Base, m.Height)
-}
-
-//-------------------------------------
-
-type bcStatusResponseMessage struct {
-	Height int64
-	Base   int64
-}
-
-// ValidateBasic performs basic validation.
-func (m *bcStatusResponseMessage) ValidateBasic() error {
-	if m.Base < 0 {
-		return errors.New("negative Base")
-	}
-	if m.Height < 0 {
-		return errors.New("negative Height")
-	}
-	if m.Base > m.Height {
-		return fmt.Errorf("base %v cannot be greater than height %v", m.Base, m.Height)
-	}
-	return nil
-}
-
-func (m *bcStatusResponseMessage) String() string {
-	return fmt.Sprintf("[bcStatusResponseMessage %v:%v]", m.Base, m.Height)
-}
->>>>>>> d7fbe9dd
 
 type blockStore interface {
 	LoadBlock(height int64) *types.Block
@@ -414,13 +362,8 @@
 			}
 		}
 
-<<<<<<< HEAD
 	case *bc.StatusResponseMessage:
-		r.events <- bcStatusResponse{peerID: src.ID(), height: msg.Height}
-=======
-	case *bcStatusResponseMessage:
-		r.events <- bcStatusResponse{peerID: src.ID(), base: msg.Base, height: msg.Height}
->>>>>>> d7fbe9dd
+		r.events <- bcStatusResponse{peerID: src.ID(), base: msg.Base,,height: msg.Height}
 
 	case *bc.BlockResponseMessage:
 		r.events <- bcBlockResponse{
