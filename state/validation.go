package state

import (
	"bytes"
	"errors"
	"fmt"

	dbm "github.com/tendermint/tm-db"

	"github.com/tendermint/tendermint/crypto"
	tmstate "github.com/tendermint/tendermint/proto/state"
	"github.com/tendermint/tendermint/types"
)

//-----------------------------------------------------
// Validate block

func validateBlock(evidencePool EvidencePool, stateDB dbm.DB, state tmstate.State, block *types.Block) error {
	// Validate internal consistency.
	if err := block.ValidateBasic(); err != nil {
		return err
	}

	// Validate basic info.
	if block.Version != state.Version.Consensus {
		return fmt.Errorf("wrong Block.Header.Version. Expected %v, got %v",
			state.Version.Consensus,
			block.Version,
		)
	}
	if block.ChainID != state.ChainID {
		return fmt.Errorf("wrong Block.Header.ChainID. Expected %v, got %v",
			state.ChainID,
			block.ChainID,
		)
	}
	if block.Height != state.LastBlockHeight+1 {
		return fmt.Errorf("wrong Block.Header.Height. Expected %v, got %v",
			state.LastBlockHeight+1,
			block.Height,
		)
	}

	// Validate prev block info.
	if !block.LastBlockID.Equals(state.LastBlockID) {
		return fmt.Errorf("wrong Block.Header.LastBlockID.  Expected %v, got %v",
			state.LastBlockID,
			block.LastBlockID,
		)
	}

	// Validate app info
	if !bytes.Equal(block.AppHash, state.AppHash) {
		return fmt.Errorf("wrong Block.Header.AppHash.  Expected %X, got %v",
			state.AppHash,
			block.AppHash,
		)
	}
<<<<<<< HEAD
	if !bytes.Equal(block.ConsensusHash, types.HashConsensusParams(state.ConsensusParams)) {
		return fmt.Errorf("wrong Block.Header.ConsensusHash.  Expected %X, got %v",
			types.HashConsensusParams(state.ConsensusParams),
=======
	hashCP := types.HashConsensusParams(state.ConsensusParams)
	if !bytes.Equal(block.ConsensusHash, hashCP) {
		return fmt.Errorf("wrong Block.Header.ConsensusHash.  Expected %X, got %v",
			hashCP,
>>>>>>> a8a20827
			block.ConsensusHash,
		)
	}
	if !bytes.Equal(block.LastResultsHash, state.LastResultsHash) {
		return fmt.Errorf("wrong Block.Header.LastResultsHash.  Expected %X, got %v",
			state.LastResultsHash,
			block.LastResultsHash,
		)
	}
	vals := types.ValidatorSet{}
	if err := vals.FromProto(state.Validators); err != nil {
		return err
	}
	if !bytes.Equal(block.ValidatorsHash, vals.Hash()) {
		return fmt.Errorf("wrong Block.Header.ValidatorsHash.  Expected %X, got %v",
			vals.Hash(),
			block.ValidatorsHash,
		)
	}
	nextVals := types.ValidatorSet{}
	if err := nextVals.FromProto(state.NextValidators); err != nil {
		return err
	}
	if !bytes.Equal(block.NextValidatorsHash, nextVals.Hash()) {
		return fmt.Errorf("wrong Block.Header.NextValidatorsHash.  Expected %X, got %v",
			nextVals.Hash(),
			block.NextValidatorsHash,
		)
	}

	// Validate block LastCommit.
	if block.Height == 1 {
		if len(block.LastCommit.Signatures) != 0 {
			return errors.New("block at height 1 can't have LastCommit signatures")
		}
	} else {
		if len(block.LastCommit.Signatures) != state.LastValidators.Size() {
			return types.NewErrInvalidCommitSignatures(state.LastValidators.Size(), len(block.LastCommit.Signatures))
		}
		lastVals := types.ValidatorSet{}
		if err := lastVals.FromProto(state.LastValidators); err != nil {
			return err
		}
		err := lastVals.VerifyCommit(
			state.ChainID, state.LastBlockID, block.Height-1, block.LastCommit)
		if err != nil {
			return err
		}
	}

	// Validate block Time
	if block.Height > 1 {
		if !block.Time.After(state.LastBlockTime) {
			return fmt.Errorf("block time %v not greater than last block time %v",
				block.Time,
				state.LastBlockTime,
			)
		}

		medianTime := MedianTime(block.LastCommit, state.LastValidators)
		if !block.Time.Equal(medianTime) {
			return fmt.Errorf("invalid block time. Expected %v, got %v",
				medianTime,
				block.Time,
			)
		}
	} else if block.Height == 1 {
		genesisTime := state.LastBlockTime
		if !block.Time.Equal(genesisTime) {
			return fmt.Errorf("block time %v is not equal to genesis time %v",
				block.Time,
				genesisTime,
			)
		}
	}

	// Limit the amount of evidence
	maxNumEvidence, _ := types.MaxEvidencePerBlock(state.ConsensusParams.Block.MaxBytes)
	numEvidence := int64(len(block.Evidence.Evidence))
	if numEvidence > maxNumEvidence {
		return types.NewErrEvidenceOverflow(maxNumEvidence, numEvidence)

	}

	// Validate all evidence.
	for _, ev := range block.Evidence.Evidence {
		if err := VerifyEvidence(stateDB, state, ev); err != nil {
			return types.NewErrEvidenceInvalid(ev, err)
		}
		if evidencePool != nil && evidencePool.IsCommitted(ev) {
			return types.NewErrEvidenceInvalid(ev, errors.New("evidence was already committed"))
		}
	}

	// NOTE: We can't actually verify it's the right proposer because we dont
	// know what round the block was first proposed. So just check that it's
	// a legit address and a known validator.
	if len(block.ProposerAddress) != crypto.AddressSize ||
		!state.Validators.HasAddress(block.ProposerAddress) {
		return fmt.Errorf("block.Header.ProposerAddress, %X, is not a validator",
			block.ProposerAddress,
		)
	}

	return nil
}

// VerifyEvidence verifies the evidence fully by checking:
// - it is sufficiently recent (MaxAge)
// - it is from a key who was a validator at the given height
// - it is internally consistent
// - it was properly signed by the alleged equivocator
func VerifyEvidence(stateDB dbm.DB, state State, evidence types.Evidence) error {
	var (
		height         = state.LastBlockHeight
		evidenceParams = state.ConsensusParams.Evidence
	)

	ageNumBlocks := height - evidence.Height()
	if ageNumBlocks > evidenceParams.MaxAgeNumBlocks {
		return fmt.Errorf("evidence from height %d is too old. Min height is %d",
			evidence.Height(), height-evidenceParams.MaxAgeNumBlocks)
	}

	ageDuration := state.LastBlockTime.Sub(evidence.Time())
	if ageDuration > evidenceParams.MaxAgeDuration {
		return fmt.Errorf("evidence created at %v has expired. Evidence can not be older than: %v",
			evidence.Time(), state.LastBlockTime.Add(evidenceParams.MaxAgeDuration))
	}

	valset, err := LoadValidators(stateDB, evidence.Height())
	if err != nil {
		// TODO: if err is just that we cant find it cuz we pruned, ignore.
		// TODO: if its actually bad evidence, punish peer
		return err
	}

	// The address must have been an active validator at the height.
	// NOTE: we will ignore evidence from H if the key was not a validator
	// at H, even if it is a validator at some nearby H'
	// XXX: this makes lite-client bisection as is unsafe
	// See https://github.com/tendermint/tendermint/issues/3244
	ev := evidence
	height, addr := ev.Height(), ev.Address()
	_, val, ok := valset.GetByAddress(addr)
	if !ok {
		return fmt.Errorf("address %X was not a validator at height %d", addr, height)
	}

	if err := evidence.Verify(state.ChainID, val.PubKey); err != nil {
		return err
	}

	return nil
}<|MERGE_RESOLUTION|>--- conflicted
+++ resolved
@@ -56,16 +56,10 @@
 			block.AppHash,
 		)
 	}
-<<<<<<< HEAD
-	if !bytes.Equal(block.ConsensusHash, types.HashConsensusParams(state.ConsensusParams)) {
-		return fmt.Errorf("wrong Block.Header.ConsensusHash.  Expected %X, got %v",
-			types.HashConsensusParams(state.ConsensusParams),
-=======
 	hashCP := types.HashConsensusParams(state.ConsensusParams)
 	if !bytes.Equal(block.ConsensusHash, hashCP) {
 		return fmt.Errorf("wrong Block.Header.ConsensusHash.  Expected %X, got %v",
 			hashCP,
->>>>>>> a8a20827
 			block.ConsensusHash,
 		)
 	}
