package state_test

import (
	"fmt"
	"os"
	"testing"

	"github.com/stretchr/testify/assert"
	"github.com/stretchr/testify/require"

	dbm "github.com/tendermint/tm-db"

	cfg "github.com/tendermint/tendermint/config"
	sm "github.com/tendermint/tendermint/state"
	"github.com/tendermint/tendermint/types"
)

func TestStoreLoadValidators(t *testing.T) {
	stateDB := dbm.NewMemDB()
	val, _ := types.RandValidator(true, 10)
	vals := types.NewValidatorSet([]*types.Validator{val})

	// 1) LoadValidators loads validators using a height where they were last changed
	sm.SaveValidatorsInfo(stateDB, 1, 1, vals)
	sm.SaveValidatorsInfo(stateDB, 2, 1, vals)
	loadedVals, err := sm.LoadValidators(stateDB, 2)
	require.NoError(t, err)
	assert.NotZero(t, loadedVals.Size())

	// 2) LoadValidators loads validators using a checkpoint height

	sm.SaveValidatorsInfo(stateDB, sm.ValSetCheckpointInterval, 1, vals)

	loadedVals, err = sm.LoadValidators(stateDB, sm.ValSetCheckpointInterval)
	require.NoError(t, err)
	assert.NotZero(t, loadedVals.Size())
}

func BenchmarkLoadValidators(b *testing.B) {
	const valSetSize = 100

	config := cfg.ResetTestRoot("state_")
	defer os.RemoveAll(config.RootDir)
	dbType := dbm.BackendType(config.DBBackend)
	stateDB := dbm.NewDB("state", dbType, config.DBDir())
	state, err := sm.LoadStateFromDBOrGenesisFile(stateDB, config.GenesisFile())
	if err != nil {
		b.Fatal(err)
	}
	state.Validators = genValSet(valSetSize)
	state.NextValidators = state.Validators.CopyIncrementProposerPriority(1)
	sm.SaveState(stateDB, state)

	for i := 10; i < 10000000000; i *= 10 { // 10, 100, 1000, ...
		i := i
		sm.SaveValidatorsInfo(stateDB, int64(i), state.LastHeightValidatorsChanged, state.NextValidators)

		b.Run(fmt.Sprintf("height=%d", i), func(b *testing.B) {
			for n := 0; n < b.N; n++ {
				_, err := sm.LoadValidators(stateDB, int64(i))
				if err != nil {
					b.Fatal(err)
				}
			}
		})
	}
}

func TestPruneStates(t *testing.T) {
	testcases := map[string]struct {
		makeHeights  int64
		pruneFrom    int64
		pruneTo      int64
		expectErr    bool
		expectVals   []int64
		expectParams []int64
		expectABCI   []int64
	}{
		"error on pruning from 0":      {100, 0, 5, true, nil, nil, nil},
		"error when from > to":         {100, 3, 2, true, nil, nil, nil},
		"error when from == to":        {100, 3, 3, true, nil, nil, nil},
		"error when to does not exist": {100, 1, 101, true, nil, nil, nil},
<<<<<<< HEAD
		"prune all": {100, 1, 100, false,
			[]int64{93, 100}, []int64{95, 100}, []int64{100}},
		"prune some": {10, 2, 8, false,
			[]int64{1, 3, 8, 9, 10}, []int64{1, 5, 8, 9, 10}, []int64{1, 8, 9, 10}},
		"prune across checkpoint": {100001, 1, 100001, false,
			[]int64{99993, 100000, 100001}, []int64{99995, 100001}, []int64{100001}},
=======
		"prune all":                    {100, 1, 100, false, []int64{93, 100}, []int64{95, 100}, []int64{100}},
		"prune some": {10, 2, 8, false, []int64{1, 3, 8, 9, 10},
			[]int64{1, 5, 8, 9, 10}, []int64{1, 8, 9, 10}},
		"prune across checkpoint": {100001, 1, 100001, false, []int64{99993, 100000, 100001},
			[]int64{99995, 100001}, []int64{100001}},
>>>>>>> 11fa6259
	}
	for name, tc := range testcases {
		tc := tc
		t.Run(name, func(t *testing.T) {
			db := dbm.NewMemDB()

			// Generate a bunch of state data. Validators change for heights ending with 3, and
			// parameters when ending with 5.
			validator := &types.Validator{Address: []byte{1, 2, 3}, VotingPower: 100}
			validatorSet := &types.ValidatorSet{
				Validators: []*types.Validator{validator},
				Proposer:   validator,
			}
			valsChanged := int64(0)
			paramsChanged := int64(0)

			for h := int64(1); h <= tc.makeHeights; h++ {
				if valsChanged == 0 || h%10 == 2 {
					valsChanged = h + 1 // Have to add 1, since NextValidators is what's stored
				}
				if paramsChanged == 0 || h%10 == 5 {
					paramsChanged = h
				}

				sm.SaveState(db, sm.State{
					LastBlockHeight: h - 1,
					Validators:      validatorSet,
					NextValidators:  validatorSet,
					ConsensusParams: types.ConsensusParams{
						Block: types.BlockParams{MaxBytes: 10e6},
					},
					LastHeightValidatorsChanged:      valsChanged,
					LastHeightConsensusParamsChanged: paramsChanged,
				})
				sm.SaveABCIResponses(db, h, sm.NewABCIResponses(&types.Block{
					Header: types.Header{Height: h},
					Data: types.Data{
						Txs: types.Txs{
							[]byte{1},
							[]byte{2},
							[]byte{3},
						},
					},
				}))
			}

			// Test assertions
			err := sm.PruneStates(db, tc.pruneFrom, tc.pruneTo)
			if tc.expectErr {
				require.Error(t, err)
				return
			}
			require.NoError(t, err)

			expectVals := sliceToMap(tc.expectVals)
			expectParams := sliceToMap(tc.expectParams)
			expectABCI := sliceToMap(tc.expectABCI)

			for h := int64(1); h <= tc.makeHeights; h++ {
				vals, err := sm.LoadValidators(db, h)
				if expectVals[h] {
					require.NoError(t, err, "validators height %v", h)
					require.NotNil(t, vals)
				} else {
					require.Error(t, err, "validators height %v", h)
					require.Equal(t, sm.ErrNoValSetForHeight{Height: h}, err)
				}

				params, err := sm.LoadConsensusParams(db, h)
				if expectParams[h] {
					require.NoError(t, err, "params height %v", h)
					require.False(t, params.Equals(&types.ConsensusParams{}))
				} else {
					require.Error(t, err, "params height %v", h)
					require.Equal(t, sm.ErrNoConsensusParamsForHeight{Height: h}, err)
				}

				abci, err := sm.LoadABCIResponses(db, h)
				if expectABCI[h] {
					require.NoError(t, err, "abci height %v", h)
					require.NotNil(t, abci)
				} else {
					require.Error(t, err, "abci height %v", h)
					require.Equal(t, sm.ErrNoABCIResponsesForHeight{Height: h}, err)
				}
			}
		})
	}
}

func sliceToMap(s []int64) map[int64]bool {
	m := make(map[int64]bool, len(s))
	for _, i := range s {
		m[i] = true
	}
	return m
}<|MERGE_RESOLUTION|>--- conflicted
+++ resolved
@@ -80,20 +80,11 @@
 		"error when from > to":         {100, 3, 2, true, nil, nil, nil},
 		"error when from == to":        {100, 3, 3, true, nil, nil, nil},
 		"error when to does not exist": {100, 1, 101, true, nil, nil, nil},
-<<<<<<< HEAD
-		"prune all": {100, 1, 100, false,
-			[]int64{93, 100}, []int64{95, 100}, []int64{100}},
-		"prune some": {10, 2, 8, false,
-			[]int64{1, 3, 8, 9, 10}, []int64{1, 5, 8, 9, 10}, []int64{1, 8, 9, 10}},
-		"prune across checkpoint": {100001, 1, 100001, false,
-			[]int64{99993, 100000, 100001}, []int64{99995, 100001}, []int64{100001}},
-=======
 		"prune all":                    {100, 1, 100, false, []int64{93, 100}, []int64{95, 100}, []int64{100}},
 		"prune some": {10, 2, 8, false, []int64{1, 3, 8, 9, 10},
 			[]int64{1, 5, 8, 9, 10}, []int64{1, 8, 9, 10}},
 		"prune across checkpoint": {100001, 1, 100001, false, []int64{99993, 100000, 100001},
 			[]int64{99995, 100001}, []int64{100001}},
->>>>>>> 11fa6259
 	}
 	for name, tc := range testcases {
 		tc := tc
