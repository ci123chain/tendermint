package state

import (
	"fmt"
	"time"

	dbm "github.com/tendermint/tm-db"

	abci "github.com/tendermint/tendermint/abci/types"
	"github.com/tendermint/tendermint/libs/fail"
	"github.com/tendermint/tendermint/libs/log"
	mempl "github.com/tendermint/tendermint/mempool"
<<<<<<< HEAD
	tmstate "github.com/tendermint/tendermint/proto/state"
=======
>>>>>>> a8a20827
	tmproto "github.com/tendermint/tendermint/proto/types"
	"github.com/tendermint/tendermint/proxy"
	"github.com/tendermint/tendermint/types"
)

//-----------------------------------------------------------------------------
// BlockExecutor handles block execution and state updates.
// It exposes ApplyBlock(), which validates & executes the block, updates state w/ ABCI responses,
// then commits and updates the mempool atomically, then saves state.

// BlockExecutor provides the context and accessories for properly executing a block.
type BlockExecutor struct {
	// save state, validators, consensus params, abci responses here
	db dbm.DB

	// execute the app against this
	proxyApp proxy.AppConnConsensus

	// events
	eventBus types.BlockEventPublisher

	// manage the mempool lock during commit
	// and update both with block results after commit.
	mempool mempl.Mempool
	evpool  EvidencePool

	logger log.Logger

	metrics *Metrics
}

type BlockExecutorOption func(executor *BlockExecutor)

func BlockExecutorWithMetrics(metrics *Metrics) BlockExecutorOption {
	return func(blockExec *BlockExecutor) {
		blockExec.metrics = metrics
	}
}

// NewBlockExecutor returns a new BlockExecutor with a NopEventBus.
// Call SetEventBus to provide one.
func NewBlockExecutor(
	db dbm.DB,
	logger log.Logger,
	proxyApp proxy.AppConnConsensus,
	mempool mempl.Mempool,
	evpool EvidencePool,
	options ...BlockExecutorOption,
) *BlockExecutor {
	res := &BlockExecutor{
		db:       db,
		proxyApp: proxyApp,
		eventBus: types.NopEventBus{},
		mempool:  mempool,
		evpool:   evpool,
		logger:   logger,
		metrics:  NopMetrics(),
	}

	for _, option := range options {
		option(res)
	}

	return res
}

func (blockExec *BlockExecutor) DB() dbm.DB {
	return blockExec.db
}

// SetEventBus - sets the event bus for publishing block related events.
// If not called, it defaults to types.NopEventBus.
func (blockExec *BlockExecutor) SetEventBus(eventBus types.BlockEventPublisher) {
	blockExec.eventBus = eventBus
}

// CreateProposalBlock calls state.MakeBlock with evidence from the evpool
// and txs from the mempool. The max bytes must be big enough to fit the commit.
// Up to 1/10th of the block space is allcoated for maximum sized evidence.
// The rest is given to txs, up to the max gas.
func (blockExec *BlockExecutor) CreateProposalBlock(
	height int64,
	state tmstate.State, commit *types.Commit,
	proposerAddr []byte,
) (*types.Block, *types.PartSet) {

	maxBytes := state.ConsensusParams.Block.MaxBytes
	maxGas := state.ConsensusParams.Block.MaxGas

	// Fetch a limited amount of valid evidence
	maxNumEvidence, _ := types.MaxEvidencePerBlock(maxBytes)
	evidence := blockExec.evpool.PendingEvidence(maxNumEvidence)

	// Fetch a limited amount of valid txs
	maxDataBytes := types.MaxDataBytes(maxBytes, state.Validators.Size(), len(evidence))
	txs := blockExec.mempool.ReapMaxBytesMaxGas(maxDataBytes, maxGas)

	return MakeBlock(state, height, txs, commit, evidence, proposerAddr)
}

// ValidateBlock validates the given block against the given state.
// If the block is invalid, it returns an error.
// Validation does not mutate state, but does require historical information from the stateDB,
// ie. to verify evidence from a validator at an old height.
func (blockExec *BlockExecutor) ValidateBlock(state tmstate.State, block *types.Block) error {
	return validateBlock(blockExec.evpool, blockExec.db, state, block)
}

// ApplyBlock validates the block against the state, executes it against the app,
// fires the relevant events, commits the app, and saves the new state and responses.
// It returns the new state and the block height to retain (pruning older blocks).
// It's the only function that needs to be called
// from outside this package to process and commit an entire block.
// It takes a blockID to avoid recomputing the parts hash.
func (blockExec *BlockExecutor) ApplyBlock(
	state tmstate.State, blockID tmproto.BlockID, block *types.Block,
) (tmstate.State, int64, error) {

	if err := blockExec.ValidateBlock(state, block); err != nil {
		return state, 0, ErrInvalidBlock(err)
	}

	startTime := time.Now().UnixNano()
	abciResponses, err := execBlockOnProxyApp(blockExec.logger, blockExec.proxyApp, block, blockExec.db)
	endTime := time.Now().UnixNano()
	blockExec.metrics.BlockProcessingTime.Observe(float64(endTime-startTime) / 1000000)
	if err != nil {
		return state, 0, ErrProxyAppConn(err)
	}

	fail.Fail() // XXX

	// Save the results before we commit.
	SaveABCIResponses(blockExec.db, block.Height, abciResponses)

	fail.Fail() // XXX

	// validate the validator updates and convert to tendermint types
	abciValUpdates := abciResponses.EndBlock.ValidatorUpdates
	err = validateValidatorUpdates(abciValUpdates, state.ConsensusParams.Validator)
	if err != nil {
		return state, 0, fmt.Errorf("error in validator updates: %v", err)
	}
	validatorUpdates, err := types.PB2TM.ValidatorUpdates(abciValUpdates)
	if err != nil {
		return state, 0, err
	}
	if len(validatorUpdates) > 0 {
		blockExec.logger.Info("Updates to validators", "updates", types.ValidatorListString(validatorUpdates))
	}

	// Update the state with the block and responses.
	state, err = updateState(state, blockID, &block.Header, abciResponses, validatorUpdates)
	if err != nil {
		return state, 0, fmt.Errorf("commit failed for application: %v", err)
	}

	// Lock mempool, commit app state, update mempoool.
	appHash, retainHeight, err := blockExec.Commit(state, block, abciResponses.DeliverTxs)
	if err != nil {
		return state, 0, fmt.Errorf("commit failed for application: %v", err)
	}

	// Update evpool with the block and state.
	blockExec.evpool.Update(block, state)

	fail.Fail() // XXX

	// Update the app hash and save the state.
	state.AppHash = appHash
	SaveState(blockExec.db, state)

	fail.Fail() // XXX

	// Events are fired after everything else.
	// NOTE: if we crash between Commit and Save, events wont be fired during replay
	fireEvents(blockExec.logger, blockExec.eventBus, block, abciResponses, validatorUpdates)

	return state, retainHeight, nil
}

// Commit locks the mempool, runs the ABCI Commit message, and updates the
// mempool.
// It returns the result of calling abci.Commit (the AppHash) and the height to retain (if any).
// The Mempool must be locked during commit and update because state is
// typically reset on Commit and old txs must be replayed against committed
// state before new txs are run in the mempool, lest they be invalid.
func (blockExec *BlockExecutor) Commit(
	state tmstate.State,
	block *types.Block,
	deliverTxResponses []*abci.ResponseDeliverTx,
) ([]byte, int64, error) {
	blockExec.mempool.Lock()
	defer blockExec.mempool.Unlock()

	// while mempool is Locked, flush to ensure all async requests have completed
	// in the ABCI app before Commit.
	err := blockExec.mempool.FlushAppConn()
	if err != nil {
		blockExec.logger.Error("Client error during mempool.FlushAppConn", "err", err)
		return nil, 0, err
	}

	// Commit block, get hash back
	res, err := blockExec.proxyApp.CommitSync()
	if err != nil {
		blockExec.logger.Error(
			"Client error during proxyAppConn.CommitSync",
			"err", err,
		)
		return nil, 0, err
	}
	// ResponseCommit has no error code - just data

	blockExec.logger.Info(
		"Committed state",
		"height", block.Height,
		"txs", len(block.Txs),
		"appHash", fmt.Sprintf("%X", res.Data),
	)

	// Update mempool.
	err = blockExec.mempool.Update(
		block.Height,
		block.Txs,
		deliverTxResponses,
		TxPreCheck(state),
		TxPostCheck(state),
	)

	return res.Data, res.RetainHeight, err
}

//---------------------------------------------------------
// Helper functions for executing blocks and updating state

// Executes block's transactions on proxyAppConn.
// Returns a list of transaction results and updates to the validator set
func execBlockOnProxyApp(
	logger log.Logger,
	proxyAppConn proxy.AppConnConsensus,
	block *types.Block,
	stateDB dbm.DB,
) (*tmstate.ABCIResponses, error) {
	var validTxs, invalidTxs = 0, 0

	txIndex := 0
	abciResponses := NewABCIResponses(block)

	// Execute transactions and get hash.
	proxyCb := func(req *abci.Request, res *abci.Response) {
		if r, ok := res.Value.(*abci.Response_DeliverTx); ok {
			// TODO: make use of res.Log
			// TODO: make use of this info
			// Blocks may include invalid txs.
			txRes := r.DeliverTx
			if txRes.Code == abci.CodeTypeOK {
				validTxs++
			} else {
				logger.Debug("Invalid tx", "code", txRes.Code, "log", txRes.Log)
				invalidTxs++
			}
			abciResponses.DeliverTxs[txIndex] = txRes
			txIndex++
		}
	}
	proxyAppConn.SetResponseCallback(proxyCb)

	commitInfo, byzVals := getBeginBlockValidatorInfo(block, stateDB)

	// Begin block
	var err error
	abciResponses.BeginBlock, err = proxyAppConn.BeginBlockSync(abci.RequestBeginBlock{
		Hash:                block.Hash(),
		Header:              types.TM2PB.Header(&block.Header),
		LastCommitInfo:      commitInfo,
		ByzantineValidators: byzVals,
	})
	if err != nil {
		logger.Error("Error in proxyAppConn.BeginBlock", "err", err)
		return nil, err
	}

	// Run txs of block.
	for _, tx := range block.Txs {
		proxyAppConn.DeliverTxAsync(abci.RequestDeliverTx{Tx: tx})
		if err := proxyAppConn.Error(); err != nil {
			return nil, err
		}
	}

	// End block.
	abciResponses.EndBlock, err = proxyAppConn.EndBlockSync(abci.RequestEndBlock{Height: block.Height})
	if err != nil {
		logger.Error("Error in proxyAppConn.EndBlock", "err", err)
		return nil, err
	}

	logger.Info("Executed block", "height", block.Height, "validTxs", validTxs, "invalidTxs", invalidTxs)

	return abciResponses, nil
}

func getBeginBlockValidatorInfo(block *types.Block, stateDB dbm.DB) (abci.LastCommitInfo, []abci.Evidence) {
	voteInfos := make([]abci.VoteInfo, block.LastCommit.Size())
	// block.Height=1 -> LastCommitInfo.Votes are empty.
	// Remember that the first LastCommit is intentionally empty, so it makes
	// sense for LastCommitInfo.Votes to also be empty.
	if block.Height > 1 {
		lastValSet, err := LoadValidators(stateDB, block.Height-1)
		if err != nil {
			panic(err)
		}

		// Sanity check that commit size matches validator set size - only applies
		// after first block.
		var (
			commitSize = block.LastCommit.Size()
			valSetLen  = len(lastValSet.Validators)
		)
		if commitSize != valSetLen {
			panic(fmt.Sprintf("commit size (%d) doesn't match valset length (%d) at height %d\n\n%v\n\n%v",
				commitSize, valSetLen, block.Height, block.LastCommit.Signatures, lastValSet.Validators))
		}

		for i, val := range lastValSet.Validators {
			commitSig := block.LastCommit.Signatures[i]
			voteInfos[i] = abci.VoteInfo{
				Validator:       types.TM2PB.Validator(val),
				SignedLastBlock: !commitSig.Absent(),
			}
		}
	}

	byzVals := make([]abci.Evidence, len(block.Evidence.Evidence))
	for i, ev := range block.Evidence.Evidence {
		// We need the validator set. We already did this in validateBlock.
		// TODO: Should we instead cache the valset in the evidence itself and add
		// `SetValidatorSet()` and `ToABCI` methods ?
		valset, err := LoadValidators(stateDB, ev.Height())
		if err != nil {
			panic(err)
		}
		byzVals[i] = types.TM2PB.Evidence(ev, valset, block.Time)
	}

	return abci.LastCommitInfo{
		Round: block.LastCommit.Round,
		Votes: voteInfos,
	}, byzVals
}

func validateValidatorUpdates(abciUpdates []abci.ValidatorUpdate,
	params tmproto.ValidatorParams) error {
	for _, valUpdate := range abciUpdates {
		if valUpdate.GetPower() < 0 {
			return fmt.Errorf("voting power can't be negative %v", valUpdate)
		} else if valUpdate.GetPower() == 0 {
			// continue, since this is deleting the validator, and thus there is no
			// pubkey to check
			continue
		}

		// Check if validator's pubkey matches an ABCI type in the consensus params
		thisKeyType := valUpdate.PubKey.Type
<<<<<<< HEAD
		if !types.IsValidPubkeyType(thisKeyType, params) {
=======
		if !types.IsValidPubkeyType(params, thisKeyType) {
>>>>>>> a8a20827
			return fmt.Errorf("validator %v is using pubkey %s, which is unsupported for consensus",
				valUpdate, thisKeyType)
		}
	}
	return nil
}

// updateState returns a new State updated according to the header and responses.
func updateState(
	state tmstate.State,
	blockID tmproto.BlockID,
	header *types.Header,
	abciResponses *tmstate.ABCIResponses,
	validatorUpdates []*types.Validator,
) (tmstate.State, error) {

	// Copy the valset so we can apply changes from EndBlock
	// and update s.LastValidators and s.Validators.
	nValSet := types.ValidatorSet{}
	err := nValSet.FromProto(state.NextValidators)
	if err != nil {
		return state, err
	}

	// Update the validator set with the latest abciResponses.
	lastHeightValsChanged := state.LastHeightValidatorsChanged
	if len(validatorUpdates) > 0 {
		err := nValSet.UpdateWithChangeSet(validatorUpdates)
		if err != nil {
			return state, fmt.Errorf("error changing validator set: %v", err)
		}
		// Change results from this height but only applies to the next next height.
		lastHeightValsChanged = header.Height + 1 + 1
	}

	// Update validator proposer priority and set state variables.
	nValSet.IncrementProposerPriority(1)

	// Update the params with the latest abciResponses.
	nextParams := state.ConsensusParams
	lastHeightParamsChanged := state.LastHeightConsensusParamsChanged
	if abciResponses.EndBlock.ConsensusParamUpdates != nil {
		// NOTE: must not mutate s.ConsensusParams
		nextParams = types.UpdateConsensusParams(state.ConsensusParams, abciResponses.EndBlock.ConsensusParamUpdates)
<<<<<<< HEAD
		err := types.ValidateParams(nextParams)
=======
		err := types.ValidateConsensusParams(nextParams)
>>>>>>> a8a20827
		if err != nil {
			return state, fmt.Errorf("error updating consensus params: %v", err)
		}
		// Change results from this height but only applies to the next height.
		lastHeightParamsChanged = header.Height + 1
	}

	// TODO: allow app to upgrade version
	nextVersion := state.Version
	valSet, err := nValSet.ToProto()
	if err != nil {
		return state, err
	}

	// NOTE: the AppHash has not been populated.
	// It will be filled on state.Save.
	return tmstate.State{
		Version:                          nextVersion,
		ChainID:                          state.ChainID,
		LastBlockHeight:                  header.Height,
		LastBlockID:                      blockID,
		LastBlockTime:                    header.Time,
		NextValidators:                   valSet,
		Validators:                       state.NextValidators,
		LastValidators:                   state.Validators,
		LastHeightValidatorsChanged:      lastHeightValsChanged,
		ConsensusParams:                  nextParams,
		LastHeightConsensusParamsChanged: lastHeightParamsChanged,
		LastResultsHash:                  ABCIResponsesResultsHash(*abciResponses),
		AppHash:                          nil,
	}, nil
}

// Fire NewBlock, NewBlockHeader.
// Fire TxEvent for every tx.
// NOTE: if Tendermint crashes before commit, some or all of these events may be published again.
func fireEvents(
	logger log.Logger,
	eventBus types.BlockEventPublisher,
	block *types.Block,
	abciResponses *tmstate.ABCIResponses,
	validatorUpdates []*types.Validator,
) {
	eventBus.PublishEventNewBlock(types.EventDataNewBlock{
		Block:            block,
		ResultBeginBlock: *abciResponses.BeginBlock,
		ResultEndBlock:   *abciResponses.EndBlock,
	})
	eventBus.PublishEventNewBlockHeader(types.EventDataNewBlockHeader{
		Header:           block.Header,
		NumTxs:           int64(len(block.Txs)),
		ResultBeginBlock: *abciResponses.BeginBlock,
		ResultEndBlock:   *abciResponses.EndBlock,
	})

	for i, tx := range block.Data.Txs {
		eventBus.PublishEventTx(types.EventDataTx{TxResult: abci.TxResult{
			Height: block.Height,
			Index:  uint32(i),
			Tx:     tx,
			Result: *(abciResponses.DeliverTxs[i]),
		}})
	}

	if len(validatorUpdates) > 0 {
		eventBus.PublishEventValidatorSetUpdates(
			types.EventDataValidatorSetUpdates{ValidatorUpdates: validatorUpdates})
	}
}

//----------------------------------------------------------------------------------------------------
// Execute block without state. TODO: eliminate

// ExecCommitBlock executes and commits a block on the proxyApp without validating or mutating the state.
// It returns the application root hash (result of abci.Commit).
func ExecCommitBlock(
	appConnConsensus proxy.AppConnConsensus,
	block *types.Block,
	logger log.Logger,
	stateDB dbm.DB,
) ([]byte, error) {
	_, err := execBlockOnProxyApp(logger, appConnConsensus, block, stateDB)
	if err != nil {
		logger.Error("Error executing block on proxy app", "height", block.Height, "err", err)
		return nil, err
	}
	// Commit block, get hash back
	res, err := appConnConsensus.CommitSync()
	if err != nil {
		logger.Error("Client error during proxyAppConn.CommitSync", "err", res)
		return nil, err
	}
	// ResponseCommit has no error or log, just data
	return res.Data, nil
}<|MERGE_RESOLUTION|>--- conflicted
+++ resolved
@@ -10,10 +10,7 @@
 	"github.com/tendermint/tendermint/libs/fail"
 	"github.com/tendermint/tendermint/libs/log"
 	mempl "github.com/tendermint/tendermint/mempool"
-<<<<<<< HEAD
 	tmstate "github.com/tendermint/tendermint/proto/state"
-=======
->>>>>>> a8a20827
 	tmproto "github.com/tendermint/tendermint/proto/types"
 	"github.com/tendermint/tendermint/proxy"
 	"github.com/tendermint/tendermint/types"
@@ -379,11 +376,7 @@
 
 		// Check if validator's pubkey matches an ABCI type in the consensus params
 		thisKeyType := valUpdate.PubKey.Type
-<<<<<<< HEAD
-		if !types.IsValidPubkeyType(thisKeyType, params) {
-=======
 		if !types.IsValidPubkeyType(params, thisKeyType) {
->>>>>>> a8a20827
 			return fmt.Errorf("validator %v is using pubkey %s, which is unsupported for consensus",
 				valUpdate, thisKeyType)
 		}
@@ -428,11 +421,7 @@
 	if abciResponses.EndBlock.ConsensusParamUpdates != nil {
 		// NOTE: must not mutate s.ConsensusParams
 		nextParams = types.UpdateConsensusParams(state.ConsensusParams, abciResponses.EndBlock.ConsensusParamUpdates)
-<<<<<<< HEAD
-		err := types.ValidateParams(nextParams)
-=======
 		err := types.ValidateConsensusParams(nextParams)
->>>>>>> a8a20827
 		if err != nil {
 			return state, fmt.Errorf("error updating consensus params: %v", err)
 		}
