--- conflicted
+++ resolved
@@ -472,13 +472,8 @@
 			Height: block.Height,
 			Index:  uint32(i),
 			Tx:     tx,
-<<<<<<< HEAD
-			TxID: 	tx.ID(),
-			Result: *(abciResponses.DeliverTx[i]),
-=======
 			TxID:   tx.ID(),
 			Result: *(abciResponses.DeliverTxs[i]),
->>>>>>> 420e87ea
 		}})
 	}
 
