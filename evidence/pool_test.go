package evidence

import (
	"sync"
	"testing"
	"time"

	"github.com/stretchr/testify/assert"

	dbm "github.com/tendermint/tm-db"

<<<<<<< HEAD
	"github.com/tendermint/tendermint/crypto/ed25519"
=======
>>>>>>> a8a20827
	tmproto "github.com/tendermint/tendermint/proto/types"
	sm "github.com/tendermint/tendermint/state"
	"github.com/tendermint/tendermint/types"
	tmtime "github.com/tendermint/tendermint/types/time"
)

func initializeValidatorState(valAddr []byte, height int64) dbm.DB {
	pk := ed25519.GenPrivKey()
	stateDB := dbm.NewMemDB()
	// create validator set and state
	valSet := &types.ValidatorSet{
		Validators: []*types.Validator{
			{Address: valAddr, PubKey: pk.PubKey()},
		},
	}
	state := sm.State{
		LastBlockHeight:             0,
		LastBlockTime:               tmtime.Now(),
		Validators:                  valSet,
		NextValidators:              valSet.CopyIncrementProposerPriority(1),
		LastHeightValidatorsChanged: 1,
<<<<<<< HEAD
		ConsensusParams: types.ConsensusParams{
=======
		ConsensusParams: tmproto.ConsensusParams{
>>>>>>> a8a20827
			Evidence: tmproto.EvidenceParams{
				MaxAgeNumBlocks: 10000,
				MaxAgeDuration:  48 * time.Hour,
			},
		},
	}

	// save all states up to height
	for i := int64(0); i < height; i++ {
		state.LastBlockHeight = i
		sm.SaveState(stateDB, state)
	}

	return stateDB
}

func TestEvidencePool(t *testing.T) {

	var (
		valAddr      = []byte("val1")
		height       = int64(5)
		stateDB      = initializeValidatorState(valAddr, height)
		evidenceDB   = dbm.NewMemDB()
		pool         = NewPool(stateDB, evidenceDB)
		evidenceTime = time.Date(2019, 1, 1, 0, 0, 0, 0, time.UTC)
	)
	goodEvidence := types.NewMockEvidence(height, time.Now(), 0, valAddr)
	badEvidence := types.NewMockEvidence(height, evidenceTime, 0, valAddr)

	// bad evidence
	err := pool.AddEvidence(badEvidence)
	assert.Error(t, err)
	// err: evidence created at 2019-01-01 00:00:00 +0000 UTC has expired. Evidence can not be older than: ...

	var wg sync.WaitGroup
	wg.Add(1)
	go func() {
		<-pool.EvidenceWaitChan()
		wg.Done()
	}()

	err = pool.AddEvidence(goodEvidence)
	assert.NoError(t, err)
	wg.Wait()

	assert.Equal(t, 1, pool.evidenceList.Len())

	// if we send it again, it shouldnt add and return an error
	err = pool.AddEvidence(goodEvidence)
	assert.Error(t, err)
	assert.Equal(t, 1, pool.evidenceList.Len())
}

func TestEvidencePoolIsCommitted(t *testing.T) {
	// Initialization:
	var (
		valAddr       = []byte("validator_address")
		height        = int64(42)
		lastBlockTime = time.Now()
		stateDB       = initializeValidatorState(valAddr, height)
		evidenceDB    = dbm.NewMemDB()
		pool          = NewPool(stateDB, evidenceDB)
	)

	// evidence not seen yet:
	evidence := types.NewMockEvidence(height, time.Now(), 0, valAddr)
	assert.False(t, pool.IsCommitted(evidence))

	// evidence seen but not yet committed:
	assert.NoError(t, pool.AddEvidence(evidence))
	assert.False(t, pool.IsCommitted(evidence))

	// evidence seen and committed:
	pool.MarkEvidenceAsCommitted(height, lastBlockTime, []types.Evidence{evidence})
	assert.True(t, pool.IsCommitted(evidence))
}

func TestAddEvidence(t *testing.T) {

	var (
		valAddr      = []byte("val1")
		height       = int64(100002)
		stateDB      = initializeValidatorState(valAddr, height)
		evidenceDB   = dbm.NewMemDB()
		pool         = NewPool(stateDB, evidenceDB)
		evidenceTime = time.Date(2019, 1, 1, 0, 0, 0, 0, time.UTC)
	)

	testCases := []struct {
		evHeight      int64
		evTime        time.Time
		expErr        bool
		evDescription string
	}{
		{height, time.Now(), false, "valid evidence"},
		{height, evidenceTime, true, "evidence created at 2019-01-01 00:00:00 +0000 UTC has expired"},
		{int64(1), time.Now(), true, "evidence from height 1 is too old"},
		{int64(1), evidenceTime, true,
			"evidence from height 1 is too old & evidence created at 2019-01-01 00:00:00 +0000 UTC has expired"},
	}

	for _, tc := range testCases {
		tc := tc
		ev := types.NewMockEvidence(tc.evHeight, tc.evTime, 0, valAddr)
		err := pool.AddEvidence(ev)
		if tc.expErr {
			assert.Error(t, err)
		}
	}
}<|MERGE_RESOLUTION|>--- conflicted
+++ resolved
@@ -9,10 +9,7 @@
 
 	dbm "github.com/tendermint/tm-db"
 
-<<<<<<< HEAD
 	"github.com/tendermint/tendermint/crypto/ed25519"
-=======
->>>>>>> a8a20827
 	tmproto "github.com/tendermint/tendermint/proto/types"
 	sm "github.com/tendermint/tendermint/state"
 	"github.com/tendermint/tendermint/types"
@@ -34,11 +31,7 @@
 		Validators:                  valSet,
 		NextValidators:              valSet.CopyIncrementProposerPriority(1),
 		LastHeightValidatorsChanged: 1,
-<<<<<<< HEAD
-		ConsensusParams: types.ConsensusParams{
-=======
 		ConsensusParams: tmproto.ConsensusParams{
->>>>>>> a8a20827
 			Evidence: tmproto.EvidenceParams{
 				MaxAgeNumBlocks: 10000,
 				MaxAgeDuration:  48 * time.Hour,
