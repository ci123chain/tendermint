package types

import (
	"time"

	"github.com/pkg/errors"

	abci "github.com/tendermint/tendermint/abci/types"
	"github.com/tendermint/tendermint/crypto/tmhash"
	tmproto "github.com/tendermint/tendermint/proto/types"
)

const (
	// MaxBlockSizeBytes is the maximum permitted size of the blocks.
	MaxBlockSizeBytes = 104857600 // 100MB

	// BlockPartSizeBytes is the size of one block part.
	BlockPartSizeBytes uint32 = 65536 // 64kB

	// MaxBlockPartsCount is the maximum number of block parts.
	MaxBlockPartsCount = (MaxBlockSizeBytes / BlockPartSizeBytes) + 1
)

<<<<<<< HEAD
// HashedParams is a subset of ConsensusParams.
// It is amino encoded and hashed into
// the Header.ConsensusHash.
type HashedParams struct {
	BlockMaxBytes int64
	BlockMaxGas   int64
}

// DefaultConsensusParams returns a default ConsensusParams.
func DefaultConsensusParams() *tmproto.ConsensusParams {
	return &tmproto.ConsensusParams{
		DefaultBlockParams(),
		DefaultEvidenceParams(),
		DefaultValidatorParams(),
=======
// DefaultConsensusParams returns a default ConsensusParams.
func DefaultConsensusParams() *tmproto.ConsensusParams {
	return &tmproto.ConsensusParams{
		Block:     DefaultBlockParams(),
		Evidence:  DefaultEvidenceParams(),
		Validator: DefaultValidatorParams(),
>>>>>>> a8a20827
	}
}

// DefaultBlockParams returns a default BlockParams.
func DefaultBlockParams() tmproto.BlockParams {
	return tmproto.BlockParams{
		MaxBytes:   22020096, // 21MB
		MaxGas:     -1,
		TimeIotaMs: 1000, // 1s
	}
}

// DefaultEvidenceParams Params returns a default EvidenceParams.
func DefaultEvidenceParams() tmproto.EvidenceParams {
	return tmproto.EvidenceParams{
		MaxAgeNumBlocks: 100000, // 27.8 hrs at 1block/s
		MaxAgeDuration:  48 * time.Hour,
	}
}

// DefaultValidatorParams returns a default ValidatorParams, which allows
// only ed25519 pubkeys.
func DefaultValidatorParams() tmproto.ValidatorParams {
<<<<<<< HEAD
	return tmproto.ValidatorParams{PubKeyTypes: []string{"ed25519"}}
=======
	return tmproto.ValidatorParams{
		PubKeyTypes: []string{ABCIPubKeyTypeEd25519},
	}
}

func IsValidPubkeyType(params tmproto.ValidatorParams, pubkeyType string) bool {
	for i := 0; i < len(params.PubKeyTypes); i++ {
		if params.PubKeyTypes[i] == pubkeyType {
			return true
		}
	}
	return false
>>>>>>> a8a20827
}

// Validate validates the ConsensusParams to ensure all values are within their
// allowed limits, and returns an error if they are not.
func ValidateConsensusParams(params tmproto.ConsensusParams) error {
	if params.Block.MaxBytes <= 0 {
		return errors.Errorf("block.MaxBytes must be greater than 0. Got %d",
			params.Block.MaxBytes)
	}
	if params.Block.MaxBytes > MaxBlockSizeBytes {
		return errors.Errorf("block.MaxBytes is too big. %d > %d",
			params.Block.MaxBytes, MaxBlockSizeBytes)
	}

	if params.Block.MaxGas < -1 {
		return errors.Errorf("block.MaxGas must be greater or equal to -1. Got %d",
			params.Block.MaxGas)
	}

	if params.Block.TimeIotaMs <= 0 {
		return errors.Errorf("block.TimeIotaMs must be greater than 0. Got %v",
			params.Block.TimeIotaMs)
	}

	if params.Evidence.MaxAgeNumBlocks <= 0 {
		return errors.Errorf("evidenceParams.MaxAgeNumBlocks must be greater than 0. Got %d",
			params.Evidence.MaxAgeNumBlocks)
	}

	if params.Evidence.MaxAgeDuration <= 0 {
		return errors.Errorf("evidenceParams.MaxAgeDuration must be grater than 0 if provided, Got %v",
			params.Evidence.MaxAgeDuration)
	}

	if len(params.Validator.PubKeyTypes) == 0 {
		return errors.New("len(Validator.PubKeyTypes) must be greater than 0")
	}

	// Check if keyType is a known ABCIPubKeyType
	for i := 0; i < len(params.Validator.PubKeyTypes); i++ {
		keyType := params.Validator.PubKeyTypes[i]
		if _, ok := ABCIPubKeyTypesToAminoNames[keyType]; !ok {
			return errors.Errorf("params.Validator.PubKeyTypes[%d], %s, is an unknown pubkey type",
				i, keyType)
		}
	}

	return nil
}

// Hash returns a hash of a subset of the parameters to store in the block header.
// Only the Block.MaxBytes and Block.MaxGas are included in the hash.
// This allows the ConsensusParams to evolve more without breaking the block
// protocol. No need for a Merkle tree here, just a small struct to hash.
func HashConsensusParams(params tmproto.ConsensusParams) []byte {
	hasher := tmhash.New()

	hp := tmproto.HashedParams{
		BlockMaxBytes: params.Block.MaxBytes,
		BlockMaxGas:   params.Block.MaxGas,
	}

	bz, err := hp.Marshal()
	if err != nil {
		panic(err)
	}

	hasher.Write(bz)
	return hasher.Sum(nil)
}

// Update returns a copy of the params with updates from the non-zero fields of p2.
// NOTE: note: must not modify the original
<<<<<<< HEAD
func UpdateConsensusParams(params *tmproto.ConsensusParams, params2 *abci.ConsensusParams) tmproto.ConsensusParams {
=======
func UpdateConsensusParams(params tmproto.ConsensusParams, params2 *abci.ConsensusParams) tmproto.ConsensusParams {
>>>>>>> a8a20827
	res := params // explicit copy

	if params2 == nil {
		return *res
	}

	// we must defensively consider any structs may be nil
	if params2.Block != nil {
		res.Block.MaxBytes = params2.Block.MaxBytes
		res.Block.MaxGas = params2.Block.MaxGas
	}
	if params2.Evidence != nil {
		res.Evidence.MaxAgeNumBlocks = params2.Evidence.MaxAgeNumBlocks
		res.Evidence.MaxAgeDuration = params2.Evidence.MaxAgeDuration
	}
	if params2.Validator != nil {
		// Copy params2.Validator.PubkeyTypes, and set result's value to the copy.
		// This avoids having to initialize the slice to 0 values, and then write to it again.
		res.Validator.PubKeyTypes = append([]string{}, params2.Validator.PubKeyTypes...)
	}
	return *res
}<|MERGE_RESOLUTION|>--- conflicted
+++ resolved
@@ -21,29 +21,12 @@
 	MaxBlockPartsCount = (MaxBlockSizeBytes / BlockPartSizeBytes) + 1
 )
 
-<<<<<<< HEAD
-// HashedParams is a subset of ConsensusParams.
-// It is amino encoded and hashed into
-// the Header.ConsensusHash.
-type HashedParams struct {
-	BlockMaxBytes int64
-	BlockMaxGas   int64
-}
-
-// DefaultConsensusParams returns a default ConsensusParams.
-func DefaultConsensusParams() *tmproto.ConsensusParams {
-	return &tmproto.ConsensusParams{
-		DefaultBlockParams(),
-		DefaultEvidenceParams(),
-		DefaultValidatorParams(),
-=======
 // DefaultConsensusParams returns a default ConsensusParams.
 func DefaultConsensusParams() *tmproto.ConsensusParams {
 	return &tmproto.ConsensusParams{
 		Block:     DefaultBlockParams(),
 		Evidence:  DefaultEvidenceParams(),
 		Validator: DefaultValidatorParams(),
->>>>>>> a8a20827
 	}
 }
 
@@ -67,9 +50,6 @@
 // DefaultValidatorParams returns a default ValidatorParams, which allows
 // only ed25519 pubkeys.
 func DefaultValidatorParams() tmproto.ValidatorParams {
-<<<<<<< HEAD
-	return tmproto.ValidatorParams{PubKeyTypes: []string{"ed25519"}}
-=======
 	return tmproto.ValidatorParams{
 		PubKeyTypes: []string{ABCIPubKeyTypeEd25519},
 	}
@@ -82,7 +62,6 @@
 		}
 	}
 	return false
->>>>>>> a8a20827
 }
 
 // Validate validates the ConsensusParams to ensure all values are within their
@@ -156,11 +135,7 @@
 
 // Update returns a copy of the params with updates from the non-zero fields of p2.
 // NOTE: note: must not modify the original
-<<<<<<< HEAD
-func UpdateConsensusParams(params *tmproto.ConsensusParams, params2 *abci.ConsensusParams) tmproto.ConsensusParams {
-=======
 func UpdateConsensusParams(params tmproto.ConsensusParams, params2 *abci.ConsensusParams) tmproto.ConsensusParams {
->>>>>>> a8a20827
 	res := params // explicit copy
 
 	if params2 == nil {
