package types

import (
	// it is ok to use math/rand here: we do not need a cryptographically secure random
	// number generator here and we can run the tests a bit faster
	"crypto/rand"
	"encoding/hex"
	"math"
	"os"
	"reflect"
	"testing"
	"time"

	"github.com/stretchr/testify/assert"
	"github.com/stretchr/testify/require"

	"github.com/tendermint/tendermint/crypto"
	"github.com/tendermint/tendermint/crypto/merkle"
	"github.com/tendermint/tendermint/crypto/tmhash"
	"github.com/tendermint/tendermint/libs/bits"
	"github.com/tendermint/tendermint/libs/bytes"
	tmrand "github.com/tendermint/tendermint/libs/rand"
	tmproto "github.com/tendermint/tendermint/proto/types"
	"github.com/tendermint/tendermint/proto/version"
	tmtime "github.com/tendermint/tendermint/types/time"
)

func TestMain(m *testing.M) {
	RegisterMockEvidences(cdc)

	code := m.Run()
	os.Exit(code)
}

func TestBlockAddEvidence(t *testing.T) {
	txs := []Tx{Tx("foo"), Tx("bar")}
	lastID := makeBlockIDRandom()
	h := int64(3)

	voteSet, valSet, vals := randVoteSet(h-1, 1, tmproto.PrecommitType, 10, 1)
	commit, err := MakeCommit(lastID, h-1, 1, voteSet, vals, time.Now())
	require.NoError(t, err)

	ev := NewMockEvidence(h, time.Now(), 0, valSet.Validators[0].Address)
	evList := []Evidence{ev}

	block := MakeBlock(h, txs, commit, evList)
	require.NotNil(t, block)
	require.Equal(t, 1, len(block.Evidence.Evidence))
	require.NotNil(t, block.EvidenceHash)
}

func TestBlockValidateBasic(t *testing.T) {
	require.Error(t, (*Block)(nil).ValidateBasic())

	txs := []Tx{Tx("foo"), Tx("bar")}
	lastID := makeBlockIDRandom()
	h := int64(3)

	voteSet, valSet, vals := randVoteSet(h-1, 1, tmproto.PrecommitType, 10, 1)
	commit, err := MakeCommit(lastID, h-1, 1, voteSet, vals, time.Now())
	require.NoError(t, err)

	ev := NewMockEvidence(h, time.Now(), 0, valSet.Validators[0].Address)
	evList := []Evidence{ev}

	testCases := []struct {
		testName      string
		malleateBlock func(*Block)
		expErr        bool
	}{
		{"Make Block", func(blk *Block) {}, false},
		{"Make Block w/ proposer Addr", func(blk *Block) { blk.ProposerAddress = valSet.GetProposer().Address }, false},
		{"Negative Height", func(blk *Block) { blk.Height = -1 }, true},
		{"Remove 1/2 the commits", func(blk *Block) {
			blk.LastCommit.Signatures = commit.Signatures[:commit.Size()/2]
			blk.LastCommit.hash = nil // clear hash or change wont be noticed
		}, true},
		{"Remove LastCommitHash", func(blk *Block) { blk.LastCommitHash = []byte("something else") }, true},
		{"Tampered Data", func(blk *Block) {
			blk.Data.Txs[0] = Tx("something else")
			blk.Data.hash = nil // clear hash or change wont be noticed
		}, true},
		{"Tampered DataHash", func(blk *Block) {
			blk.DataHash = tmrand.Bytes(len(blk.DataHash))
		}, true},
		{"Tampered EvidenceHash", func(blk *Block) {
			blk.EvidenceHash = []byte("something else")
		}, true},
	}
	for i, tc := range testCases {
		tc := tc
		i := i
		t.Run(tc.testName, func(t *testing.T) {
			block := MakeBlock(h, txs, commit, evList)
			block.ProposerAddress = valSet.GetProposer().Address
			tc.malleateBlock(block)
			err = block.ValidateBasic()
			assert.Equal(t, tc.expErr, err != nil, "#%d: %v", i, err)
		})
	}
}

func TestBlockHash(t *testing.T) {
	assert.Nil(t, (*Block)(nil).Hash())
	assert.Nil(t, MakeBlock(int64(3), []Tx{Tx("Hello World")}, nil, nil).Hash())
}

func TestBlockMakePartSet(t *testing.T) {
	assert.Nil(t, (*Block)(nil).MakePartSet(2))

	partSet := MakeBlock(int64(3), []Tx{Tx("Hello World")}, nil, nil).MakePartSet(1024)
	assert.NotNil(t, partSet)
	assert.EqualValues(t, 1, partSet.Total())
}

func TestBlockMakePartSetWithEvidence(t *testing.T) {
	assert.Nil(t, (*Block)(nil).MakePartSet(2))

	lastID := makeBlockIDRandom()
	h := int64(3)

	voteSet, valSet, vals := randVoteSet(h-1, 1, tmproto.PrecommitType, 10, 1)
	commit, err := MakeCommit(lastID, h-1, 1, voteSet, vals, time.Now())
	require.NoError(t, err)

	ev := NewMockEvidence(h, time.Now(), 0, valSet.Validators[0].Address)
	evList := []Evidence{ev}

	partSet := MakeBlock(h, []Tx{Tx("Hello World")}, commit, evList).MakePartSet(512)
	assert.NotNil(t, partSet)
	assert.EqualValues(t, 3, partSet.Total())
}

func TestBlockHashesTo(t *testing.T) {
	assert.False(t, (*Block)(nil).HashesTo(nil))

	lastID := makeBlockIDRandom()
	h := int64(3)
	voteSet, valSet, vals := randVoteSet(h-1, 1, tmproto.PrecommitType, 10, 1)
	commit, err := MakeCommit(lastID, h-1, 1, voteSet, vals, time.Now())
	require.NoError(t, err)

	ev := NewMockEvidence(h, time.Now(), 0, valSet.Validators[0].Address)
	evList := []Evidence{ev}

	block := MakeBlock(h, []Tx{Tx("Hello World")}, commit, evList)
	block.ValidatorsHash = valSet.Hash()
	assert.False(t, block.HashesTo([]byte{}))
	assert.False(t, block.HashesTo([]byte("something else")))
	assert.True(t, block.HashesTo(block.Hash()))
}

func TestBlockSize(t *testing.T) {
	size := MakeBlock(int64(3), []Tx{Tx("Hello World")}, nil, nil).Size()
	if size <= 0 {
		t.Fatal("Size of the block is zero or negative")
	}
}

func TestBlockString(t *testing.T) {
	assert.Equal(t, "nil-Block", (*Block)(nil).String())
	assert.Equal(t, "nil-Block", (*Block)(nil).StringIndented(""))
	assert.Equal(t, "nil-Block", (*Block)(nil).StringShort())

	block := MakeBlock(int64(3), []Tx{Tx("Hello World")}, nil, nil)
	assert.NotEqual(t, "nil-Block", block.String())
	assert.NotEqual(t, "nil-Block", block.StringIndented(""))
	assert.NotEqual(t, "nil-Block", block.StringShort())
}

func makeBlockIDRandom() BlockID {
	var (
		blockHash   = make([]byte, tmhash.Size)
		partSetHash = make([]byte, tmhash.Size)
	)
	rand.Read(blockHash)   //nolint: gosec
	rand.Read(partSetHash) //nolint: gosec
	return BlockID{blockHash, PartSetHeader{123, partSetHash}}
}

func makeBlockID(hash []byte, partSetSize uint32, partSetHash []byte) BlockID {
	var (
		h   = make([]byte, tmhash.Size)
		psH = make([]byte, tmhash.Size)
	)
	copy(h, hash)
	copy(psH, partSetHash)
	return BlockID{
		Hash: h,
		PartsHeader: PartSetHeader{
			Total: partSetSize,
			Hash:  psH,
		},
	}
}

var nilBytes []byte

func TestNilHeaderHashDoesntCrash(t *testing.T) {
	assert.Equal(t, []byte((*Header)(nil).Hash()), nilBytes)
	assert.Equal(t, []byte((new(Header)).Hash()), nilBytes)
}

func TestNilDataHashDoesntCrash(t *testing.T) {
	assert.Equal(t, []byte((*Data)(nil).Hash()), nilBytes)
	assert.Equal(t, []byte(new(Data).Hash()), nilBytes)
}

func TestCommit(t *testing.T) {
	lastID := makeBlockIDRandom()
	h := int64(3)
	voteSet, _, vals := randVoteSet(h-1, 1, tmproto.PrecommitType, 10, 1)
	commit, err := MakeCommit(lastID, h-1, 1, voteSet, vals, time.Now())
	require.NoError(t, err)

	assert.Equal(t, h-1, commit.Height)
	assert.EqualValues(t, 1, commit.Round)
	assert.Equal(t, tmproto.PrecommitType, tmproto.SignedMsgType(commit.Type()))
	if commit.Size() <= 0 {
		t.Fatalf("commit %v has a zero or negative size: %d", commit, commit.Size())
	}

	require.NotNil(t, commit.BitArray())
	assert.Equal(t, bits.NewBitArray(10).Size(), commit.BitArray().Size())

	assert.Equal(t, voteSet.GetByIndex(0), commit.GetByIndex(0))
	assert.True(t, commit.IsCommit())
}

func TestCommitValidateBasic(t *testing.T) {
	testCases := []struct {
		testName       string
		malleateCommit func(*Commit)
		expectErr      bool
	}{
		{"Random Commit", func(com *Commit) {}, false},
		{"Incorrect signature", func(com *Commit) { com.Signatures[0].Signature = []byte{0} }, false},
		{"Incorrect height", func(com *Commit) { com.Height = int64(-100) }, true},
		{"Incorrect round", func(com *Commit) { com.Round = -100 }, true},
	}
	for _, tc := range testCases {
		tc := tc
		t.Run(tc.testName, func(t *testing.T) {
			com := randCommit(time.Now())
			tc.malleateCommit(com)
			assert.Equal(t, tc.expectErr, com.ValidateBasic() != nil, "Validate Basic had an unexpected result")
		})
	}
}

func TestHeaderHash(t *testing.T) {
	testCases := []struct {
		desc       string
		header     *Header
		expectHash bytes.HexBytes
	}{
		{"Generates expected hash", &Header{
			Version:            version.Consensus{Block: 1, App: 2},
			ChainID:            "chainId",
			Height:             3,
			Time:               time.Date(2019, 10, 13, 16, 14, 44, 0, time.UTC),
			LastBlockID:        makeBlockID(make([]byte, tmhash.Size), 6, make([]byte, tmhash.Size)),
			LastCommitHash:     tmhash.Sum([]byte("last_commit_hash")),
			DataHash:           tmhash.Sum([]byte("data_hash")),
			ValidatorsHash:     tmhash.Sum([]byte("validators_hash")),
			NextValidatorsHash: tmhash.Sum([]byte("next_validators_hash")),
			ConsensusHash:      tmhash.Sum([]byte("consensus_hash")),
			AppHash:            tmhash.Sum([]byte("app_hash")),
			LastResultsHash:    tmhash.Sum([]byte("last_results_hash")),
			EvidenceHash:       tmhash.Sum([]byte("evidence_hash")),
			ProposerAddress:    crypto.AddressHash([]byte("proposer_address")),
		}, hexBytesFromString("ABDC78921B18A47EE6BEF5E31637BADB0F3E587E3C0F4DB2D1E93E9FF0533862")},
		{"nil header yields nil", nil, nil},
		{"nil ValidatorsHash yields nil", &Header{
			Version:            version.Consensus{Block: 1, App: 2},
			ChainID:            "chainId",
			Height:             3,
			Time:               time.Date(2019, 10, 13, 16, 14, 44, 0, time.UTC),
			LastBlockID:        makeBlockID(make([]byte, tmhash.Size), 6, make([]byte, tmhash.Size)),
			LastCommitHash:     tmhash.Sum([]byte("last_commit_hash")),
			DataHash:           tmhash.Sum([]byte("data_hash")),
			ValidatorsHash:     nil,
			NextValidatorsHash: tmhash.Sum([]byte("next_validators_hash")),
			ConsensusHash:      tmhash.Sum([]byte("consensus_hash")),
			AppHash:            tmhash.Sum([]byte("app_hash")),
			LastResultsHash:    tmhash.Sum([]byte("last_results_hash")),
			EvidenceHash:       tmhash.Sum([]byte("evidence_hash")),
			ProposerAddress:    crypto.AddressHash([]byte("proposer_address")),
		}, nil},
	}
	for _, tc := range testCases {
		tc := tc
		t.Run(tc.desc, func(t *testing.T) {
			assert.Equal(t, tc.expectHash, tc.header.Hash())

			// We also make sure that all fields are hashed in struct order, and that all
			// fields in the test struct are non-zero.
			if tc.header != nil && tc.expectHash != nil {
				byteSlices := [][]byte{}
				s := reflect.ValueOf(*tc.header)
				for i := 0; i < s.NumField(); i++ {
					f := s.Field(i)
					assert.False(t, f.IsZero(), "Found zero-valued field %v",
						s.Type().Field(i).Name)
					byteSlices = append(byteSlices, cdcEncode(f.Interface()))
				}
				assert.Equal(t,
					bytes.HexBytes(merkle.SimpleHashFromByteSlices(byteSlices)), tc.header.Hash())
			}
		})
	}
}

func TestMaxHeaderBytes(t *testing.T) {
	// Construct a UTF-8 string of MaxChainIDLen length using the supplementary
	// characters.
	// Each supplementary character takes 4 bytes.
	// http://www.i18nguy.com/unicode/supplementary-test.html
	maxChainID := ""
	for i := 0; i < MaxChainIDLen; i++ {
		maxChainID += "𠜎"
	}

	// time is varint encoded so need to pick the max.
	// year int, month Month, day, hour, min, sec, nsec int, loc *Location
	timestamp := time.Date(math.MaxInt64, 0, 0, 0, 0, 0, math.MaxInt64, time.UTC)

	h := Header{
		Version:            version.Consensus{Block: math.MaxInt64, App: math.MaxInt64},
		ChainID:            maxChainID,
		Height:             math.MaxInt64,
		Time:               timestamp,
		LastBlockID:        makeBlockID(make([]byte, tmhash.Size), math.MaxInt32, make([]byte, tmhash.Size)),
		LastCommitHash:     tmhash.Sum([]byte("last_commit_hash")),
		DataHash:           tmhash.Sum([]byte("data_hash")),
		ValidatorsHash:     tmhash.Sum([]byte("validators_hash")),
		NextValidatorsHash: tmhash.Sum([]byte("next_validators_hash")),
		ConsensusHash:      tmhash.Sum([]byte("consensus_hash")),
		AppHash:            tmhash.Sum([]byte("app_hash")),
		LastResultsHash:    tmhash.Sum([]byte("last_results_hash")),
		EvidenceHash:       tmhash.Sum([]byte("evidence_hash")),
		ProposerAddress:    crypto.AddressHash([]byte("proposer_address")),
	}

	bz, err := cdc.MarshalBinaryLengthPrefixed(h)
	require.NoError(t, err)

	assert.EqualValues(t, MaxHeaderBytes, int64(len(bz)))
}

func randCommit(now time.Time) *Commit {
	lastID := makeBlockIDRandom()
	h := int64(3)
	voteSet, _, vals := randVoteSet(h-1, 1, tmproto.PrecommitType, 10, 1)
	commit, err := MakeCommit(lastID, h-1, 1, voteSet, vals, now)
	if err != nil {
		panic(err)
	}
	return commit
}

func hexBytesFromString(s string) bytes.HexBytes {
	b, err := hex.DecodeString(s)
	if err != nil {
		panic(err)
	}
	return bytes.HexBytes(b)
}

func TestBlockMaxDataBytes(t *testing.T) {
	testCases := []struct {
		maxBytes      int64
		valsCount     int
		evidenceCount int
		panics        bool
		result        int64
	}{
		0: {-10, 1, 0, true, 0},
		1: {10, 1, 0, true, 0},
		2: {849, 1, 0, true, 0},
		3: {850, 1, 0, false, 0},
		4: {851, 1, 0, false, 1},
	}

	for i, tc := range testCases {
		tc := tc
		if tc.panics {
			assert.Panics(t, func() {
				MaxDataBytes(tc.maxBytes, tc.valsCount, tc.evidenceCount)
			}, "#%v", i)
		} else {
			assert.Equal(t,
				tc.result,
				MaxDataBytes(tc.maxBytes, tc.valsCount, tc.evidenceCount),
				"#%v", i)
		}
	}
}

func TestBlockMaxDataBytesUnknownEvidence(t *testing.T) {
	testCases := []struct {
		maxBytes  int64
		valsCount int
		panics    bool
		result    int64
	}{
		0: {-10, 1, true, 0},
		1: {10, 1, true, 0},
		2: {943, 1, true, 0},
		3: {944, 1, false, 0},
		4: {945, 1, false, 1},
	}

	for i, tc := range testCases {
		tc := tc
		if tc.panics {
			assert.Panics(t, func() {
				MaxDataBytesUnknownEvidence(tc.maxBytes, tc.valsCount)
			}, "#%v", i)
		} else {
			assert.Equal(t,
				tc.result,
				MaxDataBytesUnknownEvidence(tc.maxBytes, tc.valsCount),
				"#%v", i)
		}
	}
}

func TestCommitToVoteSet(t *testing.T) {
	lastID := makeBlockIDRandom()
	h := int64(3)

	voteSet, valSet, vals := randVoteSet(h-1, 1, tmproto.PrecommitType, 10, 1)
	commit, err := MakeCommit(lastID, h-1, 1, voteSet, vals, time.Now())
	assert.NoError(t, err)

	chainID := voteSet.ChainID()
	voteSet2 := CommitToVoteSet(chainID, commit, valSet)

	for i := uint32(0); int(i) < len(vals); i++ {
		vote1 := voteSet.GetByIndex(i)
		vote2 := voteSet2.GetByIndex(i)
		vote3 := commit.GetVote(i)

		vote1bz := cdc.MustMarshalBinaryBare(vote1)
		vote2bz := cdc.MustMarshalBinaryBare(vote2)
		vote3bz := cdc.MustMarshalBinaryBare(vote3)
		assert.Equal(t, vote1bz, vote2bz)
		assert.Equal(t, vote1bz, vote3bz)
	}
}

func TestCommitToVoteSetWithVotesForNilBlock(t *testing.T) {
	blockID := makeBlockID([]byte("blockhash"), 1000, []byte("partshash"))

	const (
		height = int64(3)
		round  = 0
	)

	type commitVoteTest struct {
		blockIDs      []BlockID
		numVotes      []int // must sum to numValidators
		numValidators int
		valid         bool
	}

	testCases := []commitVoteTest{
		{[]BlockID{blockID, {}}, []int{67, 33}, 100, true},
	}

	for _, tc := range testCases {
		voteSet, valSet, vals := randVoteSet(height-1, round, tmproto.PrecommitType, tc.numValidators, 1)

		vi := uint32(0)
		for n := range tc.blockIDs {
			for i := 0; i < tc.numVotes[n]; i++ {
				pubKey, err := vals[vi].GetPubKey()
				require.NoError(t, err)
				vote := &Vote{
					ValidatorAddress: pubKey.Address(),
					ValidatorIndex:   vi,
					Height:           height - 1,
					Round:            round,
					Type:             tmproto.PrecommitType,
					BlockID:          tc.blockIDs[n],
					Timestamp:        tmtime.Now(),
				}

				added, err := signAddVote(vals[vi], vote, voteSet)
				assert.NoError(t, err)
				assert.True(t, added)

				vi++
			}
		}

		if tc.valid {
			commit := voteSet.MakeCommit() // panics without > 2/3 valid votes
			assert.NotNil(t, commit)
			err := valSet.VerifyCommit(voteSet.ChainID(), blockID, height-1, commit)
			assert.Nil(t, err)
		} else {
			assert.Panics(t, func() { voteSet.MakeCommit() })
		}
	}
}

func TestSignedHeaderValidateBasic(t *testing.T) {
	commit := randCommit(time.Now())
	chainID := "𠜎"
	timestamp := time.Date(math.MaxInt64, 0, 0, 0, 0, 0, math.MaxInt64, time.UTC)
	h := Header{
		Version:            version.Consensus{Block: math.MaxInt64, App: math.MaxInt64},
		ChainID:            chainID,
		Height:             commit.Height,
		Time:               timestamp,
		LastBlockID:        commit.BlockID,
		LastCommitHash:     commit.Hash(),
		DataHash:           commit.Hash(),
		ValidatorsHash:     commit.Hash(),
		NextValidatorsHash: commit.Hash(),
		ConsensusHash:      commit.Hash(),
		AppHash:            commit.Hash(),
		LastResultsHash:    commit.Hash(),
		EvidenceHash:       commit.Hash(),
		ProposerAddress:    crypto.AddressHash([]byte("proposer_address")),
	}

	validSignedHeader := SignedHeader{Header: &h, Commit: commit}
	validSignedHeader.Commit.BlockID.Hash = validSignedHeader.Hash()
	invalidSignedHeader := SignedHeader{}

	testCases := []struct {
		testName  string
		shHeader  *Header
		shCommit  *Commit
		expectErr bool
	}{
		{"Valid Signed Header", validSignedHeader.Header, validSignedHeader.Commit, false},
		{"Invalid Signed Header", invalidSignedHeader.Header, validSignedHeader.Commit, true},
		{"Invalid Signed Header", validSignedHeader.Header, invalidSignedHeader.Commit, true},
	}

	for _, tc := range testCases {
		tc := tc
		t.Run(tc.testName, func(t *testing.T) {
			sh := SignedHeader{
				Header: tc.shHeader,
				Commit: tc.shCommit,
			}
			assert.Equal(
				t,
				tc.expectErr,
				sh.ValidateBasic(validSignedHeader.Header.ChainID) != nil,
				"Validate Basic had an unexpected result",
			)
		})
	}
}

func TestBlockIDValidateBasic(t *testing.T) {
	validBlockID := BlockID{
		Hash: bytes.HexBytes{},
		PartsHeader: PartSetHeader{
			Total: 1,
			Hash:  bytes.HexBytes{},
		},
	}

	invalidBlockID := BlockID{
		Hash: []byte{0},
		PartsHeader: PartSetHeader{
			Total: 1,
			Hash:  []byte{0},
		},
	}

	testCases := []struct {
		testName           string
		blockIDHash        bytes.HexBytes
		blockIDPartsHeader PartSetHeader
		expectErr          bool
	}{
		{"Valid BlockID", validBlockID.Hash, validBlockID.PartsHeader, false},
		{"Invalid BlockID", invalidBlockID.Hash, validBlockID.PartsHeader, true},
		{"Invalid BlockID", validBlockID.Hash, invalidBlockID.PartsHeader, true},
	}

	for _, tc := range testCases {
		tc := tc
		t.Run(tc.testName, func(t *testing.T) {
			blockID := BlockID{
				Hash:        tc.blockIDHash,
				PartsHeader: tc.blockIDPartsHeader,
			}
			assert.Equal(t, tc.expectErr, blockID.ValidateBasic() != nil, "Validate Basic had an unexpected result")
		})
	}
}

func TestDataProtoBuf(t *testing.T) {
	data := &Data{Txs: Txs{Tx([]byte{1}), Tx([]byte{2}), Tx([]byte{3})}}
	_ = data.Hash()
	testCases := []struct {
		msg     string
		data1   *Data
		data2   *Data
		expPass bool
	}{
		{"success", data, &Data{}, true},
		{"success Data nil", nil, nil, true},
		{"not equal", nil, data, false},
	}
	for _, tc := range testCases {
		protoData := tc.data1.ToProto()
		tc.data2.FromProto(protoData)

		if tc.expPass {
			require.Equal(t, tc.data1, tc.data2, tc.msg)
		} else {
			require.NotEqual(t, tc.data1, tc.data2, tc.msg)
		}
	}
}

func TestEvidenceDataProtoBuf(t *testing.T) {
	ev := NewDuplicateVoteEvidence(examplePrecommit(), examplePrevote())
	data := &EvidenceData{Evidence: EvidenceList{ev}}
	_ = data.Hash()
	testCases := []struct {
		msg      string
		data1    *EvidenceData
		data2    *EvidenceData
		expPass1 bool
		expPass2 bool
	}{
		{"success", data, &EvidenceData{}, true, true},
<<<<<<< HEAD
		{"success empty", &EvidenceData{}, data, true, true},
		// {"success Data 2 nil", data, nil, true, true},
=======
		{"success Data 1 empty", &EvidenceData{}, data, true, true},
>>>>>>> 7a60f542
		{"fail nil Data", nil, nil, true, true},
	}

	for _, tc := range testCases {
		protoData, err := tc.data1.ToProto()
<<<<<<< HEAD

=======
>>>>>>> 7a60f542
		if tc.expPass1 {
			require.NoError(t, err, tc.msg)
		} else {
			require.Error(t, err, tc.msg)
		}

<<<<<<< HEAD
		if protoData == nil {
			protoData = &tmproto.EvidenceData{}
		}

		err = tc.data2.FromProto(*protoData)

=======
		err = tc.data2.FromProto(protoData)
>>>>>>> 7a60f542
		if tc.expPass2 {
			require.NoError(t, err, tc.msg)
			require.Equal(t, tc.data1, tc.data2, tc.msg)
		} else {
			require.Error(t, err, tc.msg)
			require.NotEqual(t, tc.data1, tc.data2, tc.msg)
		}
	}
}

func TestCommitProtoBuf(t *testing.T) {
	commit := randCommit(time.Now())

	testCases := []struct {
		msg     string
		c1      Commit
		c2      *Commit
		expPass bool
	}{
		{"success 0 ", *commit, &Commit{}, true},
		{"success 1", *commit, commit, true},
		{"not equal", Commit{}, commit, false},
		{"fail Commit ValidateBasic", Commit{}, &Commit{}, false},
	}
	for _, tc := range testCases {
		tc := tc
		protoCommit := tc.c1.ToProto()
		err := tc.c2.FromProto(*protoCommit)

		if tc.expPass {
			require.NoError(t, err, tc.msg)
			require.Equal(t, &tc.c1, tc.c2, tc.msg)
		} else {
			require.Error(t, err, tc.msg)
			require.NotEqual(t, &tc.c1, tc.c2, tc.msg)
		}
	}
}

func TestSignedHeaderProtoBuf(t *testing.T) {
	commit := randCommit(time.Now())
	h := makeRandHeader()

	sh := SignedHeader{Header: &h, Commit: commit}

	testCases := []struct {
		msg     string
		sh1     SignedHeader
		sh2     *SignedHeader
		expPass bool
	}{
		{"empty SignedHeader 2", SignedHeader{}, &SignedHeader{}, true},
		{"success", sh, &SignedHeader{}, true},
		{"success equal", sh, &sh, true},
	}
	for _, tc := range testCases {
		protoSignedHeader := tc.sh1.ToProto()
		err := tc.sh2.FromProto(protoSignedHeader)
		if tc.expPass {
			require.NoError(t, err, tc.msg)
			require.Equal(t, &tc.sh1, tc.sh2, tc.msg)
		} else {
			require.Error(t, err, tc.msg)
			require.NotEqual(t, &tc.sh1, tc.sh2, tc.msg)
		}
	}
}

func TestBlockIDProtoBuf(t *testing.T) {
	blockID := makeBlockID([]byte("hash"), 2, []byte("part_set_hash"))
	testCases := []struct {
		msg     string
		bid1    *BlockID
		bid2    *BlockID
		expPass bool
	}{
		{"success", &blockID, &BlockID{}, true},
		{"success", &BlockID{}, &blockID, true},
		{"success BlockID empty", &BlockID{}, &BlockID{}, true},
		{"success BlockID nil", nil, nil, true},
		{"not equal", nil, &blockID, false},
	}
	for _, tc := range testCases {
		protoBlockID := tc.bid1.ToProto()

		err := tc.bid2.FromProto(protoBlockID)

		if tc.expPass {
			require.NoError(t, err)
			require.Equal(t, tc.bid1, tc.bid2, tc.msg)
		} else {
			require.NotEqual(t, tc.bid1, tc.bid2, tc.msg)
		}
	}
}<|MERGE_RESOLUTION|>--- conflicted
+++ resolved
@@ -637,37 +637,19 @@
 		expPass2 bool
 	}{
 		{"success", data, &EvidenceData{}, true, true},
-<<<<<<< HEAD
-		{"success empty", &EvidenceData{}, data, true, true},
-		// {"success Data 2 nil", data, nil, true, true},
-=======
 		{"success Data 1 empty", &EvidenceData{}, data, true, true},
->>>>>>> 7a60f542
 		{"fail nil Data", nil, nil, true, true},
 	}
 
 	for _, tc := range testCases {
 		protoData, err := tc.data1.ToProto()
-<<<<<<< HEAD
-
-=======
->>>>>>> 7a60f542
 		if tc.expPass1 {
 			require.NoError(t, err, tc.msg)
 		} else {
 			require.Error(t, err, tc.msg)
 		}
 
-<<<<<<< HEAD
-		if protoData == nil {
-			protoData = &tmproto.EvidenceData{}
-		}
-
-		err = tc.data2.FromProto(*protoData)
-
-=======
 		err = tc.data2.FromProto(protoData)
->>>>>>> 7a60f542
 		if tc.expPass2 {
 			require.NoError(t, err, tc.msg)
 			require.Equal(t, tc.data1, tc.data2, tc.msg)
