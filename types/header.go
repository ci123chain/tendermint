--- conflicted
+++ resolved
@@ -179,30 +179,15 @@
 
 // ToProto converts Header to protobuf
 func (h *Header) ToProto() *tmproto.Header {
-<<<<<<< HEAD
 	if h == nil {
 		return nil
 	}
 	return &tmproto.Header{
-		Version:            h.Version.ToProto(),
+		Version:            h.Version,
 		ChainID:            h.ChainID,
 		Height:             h.Height,
 		Time:               h.Time,
 		LastBlockID:        h.LastBlockID.ToProto(),
-=======
-
-	ph := tmproto.Header{
-		Version: h.Version,
-		ChainID: h.ChainID,
-		Time:    h.Time,
-		LastBlockID: tmproto.BlockID{
-			Hash: h.LastBlockID.Hash,
-			PartsHeader: tmproto.PartSetHeader{
-				Hash:  h.LastBlockID.PartsHeader.Hash,
-				Total: h.LastBlockID.PartsHeader.Total,
-			},
-		},
->>>>>>> a8a20827
 		ValidatorsHash:     h.ValidatorsHash,
 		NextValidatorsHash: h.NextValidatorsHash,
 		ConsensusHash:      h.ConsensusHash,
@@ -215,14 +200,10 @@
 	}
 }
 
-<<<<<<< HEAD
 // FromProto sets a protobuf Header to the given pointer.
 // It returns an error if the header is invalid.
 func (h *Header) FromProto(ph *tmproto.Header) error {
-	var (
-		blockID     BlockID
-		versionCons version.Consensus
-	)
+	var blockID BlockID
 	if h == nil {
 		h = &Header{}
 	}
@@ -234,13 +215,7 @@
 		return err
 	}
 
-	versionCons.FromProto(ph.Version)
-
-	h.Version = versionCons
-=======
-func (h *Header) FromProto(ph tmproto.Header) error {
 	h.Version = ph.Version
->>>>>>> a8a20827
 	h.ChainID = ph.ChainID
 	h.Height = ph.Height
 	h.Time = ph.Time
