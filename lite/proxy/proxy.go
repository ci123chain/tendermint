--- conflicted
+++ resolved
@@ -93,7 +93,7 @@
 	}
 }
 
-<<<<<<< HEAD
+
 func makeAddPeers(c rpcclient.Client) func(ctx *rpctypes.Context, peers string) error {
 	return func(ctx *rpctypes.Context, peers string) error {
 		return c.AddPeers(peers)
@@ -101,9 +101,7 @@
 }
 
 func makeStatusFunc(c rpcclient.Client) func(ctx *rpctypes.Context) (*ctypes.ResultStatus, error) {
-=======
-func makeStatusFunc(c client.StatusClient) func(ctx *rpctypes.Context) (*ctypes.ResultStatus, error) {
->>>>>>> 420e87ea
+
 	return func(ctx *rpctypes.Context) (*ctypes.ResultStatus, error) {
 		return c.Status()
 	}
